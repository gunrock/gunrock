--- conflicted
+++ resolved
@@ -326,11 +326,7 @@
                             
                     }, graph.edges + 1, target, stream)); 
             }
-<<<<<<< HEAD
-          
-=======
            
->>>>>>> 218d69df
             // Filter in order
             GUARD_CU(util::cubSelectIf(
                 cub_temp_space,
