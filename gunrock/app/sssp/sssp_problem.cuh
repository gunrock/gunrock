// ----------------------------------------------------------------
// Gunrock -- Fast and Efficient GPU Graph Library
// ----------------------------------------------------------------
// This source code is distributed under the terms of LICENSE.TXT
// in the root directory of this source distribution.
// ----------------------------------------------------------------

/**
 * @file
 * sssp_problem.cuh
 *
 * @brief GPU Storage management Structure for SSSP Problem Data
 */

#pragma once

#include <gunrock/app/problem_base.cuh>

namespace gunrock {
namespace app {
namespace sssp {

/**
 * @brief Speciflying parameters for SSSP Problem
 * @param  parameters  The util::Parameter<...> structure holding all parameter info
 * \return cudaError_t error message(s), if any
 */
cudaError_t UseParameters_problem(
    util::Parameters &parameters)
{
    cudaError_t retval = cudaSuccess;

    GUARD_CU(gunrock::app::UseParameters_problem(parameters));
    GUARD_CU(parameters.Use<bool>(
        "mark-pred",
        util::OPTIONAL_ARGUMENT | util::MULTI_VALUE | util::OPTIONAL_PARAMETER,
        false,
        "Whether to mark predecessor info.",
        __FILE__, __LINE__));

    retval = parameters.Use<bool>(
        "mark-pred",
        util::OPTIONAL_ARGUMENT | util::MULTI_VALUE | util::OPTIONAL_PARAMETER,
        false,
        "Whether to mark predecessor info.",
        __FILE__, __LINE__);
    if (retval) return retval;

    return retval;
}

/**
 * @brief Single-Source Shortest Path Problem structure.
 * @tparam _GraphT  Type of the graph
 * @tparam _LabelT  Type of labels used in sssp
 * @tparam _FLAG    Problem flags
 */
template <
    typename _GraphT,
    typename _LabelT = typename _GraphT::VertexT,
<<<<<<< HEAD
=======
    typename _ValueT = typename _GraphT::ValueT,
>>>>>>> eec14612
    ProblemFlag _FLAG = Problem_None>
struct Problem : ProblemBase<_GraphT, _FLAG>
{
    typedef _GraphT GraphT;
    static const ProblemFlag FLAG = _FLAG;
    typedef typename GraphT::VertexT VertexT;
    typedef typename GraphT::SizeT   SizeT;
    typedef typename GraphT::CsrT    CsrT;
    typedef typename GraphT::GpT     GpT;
<<<<<<< HEAD
    typedef                  _LabelT LabelT;
=======
    typedef          _LabelT         LabelT;
    typedef          _ValueT         ValueT;
>>>>>>> eec14612

    typedef ProblemBase   <GraphT, FLAG> BaseProblem;
    typedef DataSliceBase <GraphT, FLAG> BaseDataSlice;

    //Helper structures

    /**
     * @brief Data structure containing SSSP-specific data on indivual GPU.
     */
    struct DataSlice : BaseDataSlice
    {
<<<<<<< HEAD
        // device storage arrays
        util::Array1D<SizeT, ValueT >    distances  ;     /**< Used for source distance */
        //util::Array1D<SizeT, VertexT>    visit_lookup;    /**< Used for check duplicate */
        //util::Array1D<SizeT, float  >    delta;
        //util::Array1D<SizeT, int    >    sssp_marker;
        util::Array1D<SizeT, LabelT>     labels; // labels to mark latest iteration the vertex been visited
        util::Array1D<SizeT, VertexT>    preds ; // predecessors of vertices
=======
        // sssp-specific storage arrays
        util::Array1D<SizeT, ValueT >    distances  ; // source distance
        util::Array1D<SizeT, LabelT >    labels     ; // labels to mark latest iteration the vertex been visited
        util::Array1D<SizeT, VertexT>    preds      ; // predecessors of vertices
>>>>>>> eec14612
        util::Array1D<SizeT, VertexT>    temp_preds ; // predecessors of vertices

        /*
         * @brief Default constructor
         */
        DataSlice() : BaseDataSlice()
        {
            distances       .SetName("distances"       );
            labels          .SetName("labels"          );
            preds           .SetName("preds"           );
            temp_preds      .SetName("temp_preds"      );
        }

        /*
         * @brief Default destructor
         */
        virtual ~DataSlice()
        {
            Release();
        }

        /*
         * @brief Releasing allocated memory space
         * @param[in] target      The location to release memory from
         * \return    cudaError_t Error message(s), if any
         */
        cudaError_t Release(util::Location target = util::LOCATION_ALL)
        {
            cudaError_t retval = cudaSuccess;
            if (target & util::DEVICE)
                GUARD_CU(util::SetDevice(this->gpu_idx));

            GUARD_CU(distances      .Release(target));
<<<<<<< HEAD
            //GUARD_CU(visit_lookup  .Release(target));
            //GUARD_CU(delta         .Release(target));
            //GUARD_CU(sssp_marker   .Release(target));
=======
>>>>>>> eec14612
            GUARD_CU(labels         .Release(target));
            GUARD_CU(preds          .Release(target));
            GUARD_CU(temp_preds     .Release(target));
            GUARD_CU(BaseDataSlice ::Release(target));
            return retval;
        }

        /**
         * @brief initializing sssp-specific data on each gpu
         * @param     sub_graph   Sub graph on the GPU.
         * @param[in] gpu_idx     GPU device index
         * @param[in] target      Targeting device location
         * @param[in] flag        Problem flag containling options
         * \return    cudaError_t Error message(s), if any
         */
        cudaError_t Init(
            GraphT        &sub_graph,
            int            gpu_idx = 0,
            util::Location target  = util::DEVICE,
            ProblemFlag    flag    = Problem_None)
        {
            cudaError_t retval  = cudaSuccess;

            GUARD_CU(BaseDataSlice::Init(sub_graph, gpu_idx, target, flag));
            GUARD_CU(distances .Allocate(sub_graph.nodes, target));
            GUARD_CU(labels    .Allocate(sub_graph.nodes, target));
            if (flag & Mark_Predecessors)
            {
<<<<<<< HEAD
                GUARD_CU(preds .Allocate(sub_graph.nodes, target));
=======
                GUARD_CU(preds      .Allocate(sub_graph.nodes, target));
>>>>>>> eec14612
                GUARD_CU(temp_preds .Allocate(sub_graph.nodes, target));
            }

            if (target & util::DEVICE)
            {
<<<<<<< HEAD
                GUARD_CU(sub_graph.CsrT::row_offsets   .Move(
                    util::HOST, target,
                    util::PreDefinedValues<SizeT>::InvalidValue,
                    0, this -> stream));
                GUARD_CU(sub_graph.CsrT::column_indices.Move(
                    util::HOST, target,
                    util::PreDefinedValues<SizeT>::InvalidValue,
                    0, this -> stream));
                GUARD_CU(sub_graph.CsrT::edge_values   .Move(
                    util::HOST, target,
                    util::PreDefinedValues<SizeT>::InvalidValue,
                    0, this -> stream));
=======
                GUARD_CU(sub_graph.CsrT::Move(util::HOST, target, this -> stream));
>>>>>>> eec14612
            }
            return retval;
        } // Init

        /**
         * @brief Reset problem function. Must be called prior to each run.
         * @param[in] target      Targeting device location
         * \return    cudaError_t Error message(s), if any
         */
        cudaError_t Reset(util::Location target = util::DEVICE)
        {
            cudaError_t retval = cudaSuccess;
            SizeT nodes = this -> sub_graph -> nodes;

            // Ensure data are allocated
            GUARD_CU(distances.EnsureSize_(nodes, target));
            GUARD_CU(labels   .EnsureSize_(nodes, target));
            if (this -> flag & Mark_Predecessors)
            {
                GUARD_CU(preds.EnsureSize_(nodes, target));
                GUARD_CU(temp_preds.EnsureSize_(nodes, target));
            }
<<<<<<< HEAD
            //GUARD_CU(visit_lookup.EnsureSize_(this -> sub_graph -> nodes, target));
=======
>>>>>>> eec14612

            // Reset data
            GUARD_CU(distances.ForEach([]__host__ __device__
            (ValueT &distance){
                distance = util::PreDefinedValues<ValueT>::MaxValue;
            }, nodes, target, this -> stream));

            GUARD_CU(labels   .ForEach([]__host__ __device__
            (LabelT &label){
                label = util::PreDefinedValues<LabelT>::InvalidValue;
            }, nodes, target, this -> stream));

            if (this -> flag & Mark_Predecessors)
            {
                GUARD_CU(preds.ForAll([]__host__ __device__
                (VertexT *preds_, const SizeT &pos){
                    preds_[pos] = pos;
                }, nodes, target, this -> stream));
<<<<<<< HEAD

                GUARD_CU(temp_preds.ForAll([]__host__ __device__
                (VertexT *preds_, const SizeT &pos){
                    preds_[pos] = pos;
                }, nodes, target, this -> stream));
            }

            //GUARD_CU(visit_lookup.ForEach([]__host__ __device__ (VertexT &lookup){
            //        lookup = util::PreDefinedValues<VertexT>::InvalidValue;
            //    }, nodes, target, this -> stream));

            //GUARD_CU(sssp_marker.ForEach([]__host__ __device__ (int &marker){
            //        marker = 0;
            //    }, nodes, target, this -> stream));
=======

                GUARD_CU(temp_preds.ForAll([]__host__ __device__
                (VertexT *preds_, const SizeT &pos){
                    preds_[pos] = pos;
                }, nodes, target, this -> stream));
            }
>>>>>>> eec14612

            return retval;
        }
    }; // DataSlice

    // Members
    // Set of data slices (one for each GPU)
    util::Array1D<SizeT, DataSlice> *data_slices;

    // Methods

    /**
     * @brief SSSPProblem default constructor
     */
    Problem(
        util::Parameters &_parameters,
        ProblemFlag _flag = Problem_None) :
        BaseProblem(_parameters, _flag),
        data_slices(NULL)
    {
    }

    /**
     * @brief SSSPProblem default destructor
     */
    virtual ~Problem()
    {
        Release();
    }

    /*
     * @brief Releasing allocated memory space
     * @param[in] target      The location to release memory from
     * \return    cudaError_t Error message(s), if any
     */
    cudaError_t Release(util::Location target = util::LOCATION_ALL)
    {
        cudaError_t retval = cudaSuccess;
        if (data_slices == NULL) return retval;
        for (int i = 0; i < this->num_gpus; i++)
            GUARD_CU(data_slices[i].Release(target));

        if ((target & util::HOST) != 0 &&
            data_slices[0].GetPointer(util::DEVICE) == NULL)
        {
            delete[] data_slices; data_slices=NULL;
        }
        GUARD_CU(BaseProblem::Release(target));
        return retval;
    }

    /**
     * \addtogroup PublicInterface
     * @{
     */

    /**
     * @brief Copy result distancess computed on GPUs back to host-side arrays.
     * @param[out] h_distances Host array to store computed vertex distances from the source.
     * @param[out] h_preds     Host array to store computed vertex predecessors.
     * \return     cudaError_t Error message(s), if any
     */
    cudaError_t Extract(
        ValueT         *h_distances,
        VertexT        *h_preds     = NULL,
        util::Location  target      = util::DEVICE)
    {
        cudaError_t retval = cudaSuccess;
        SizeT nodes = this -> org_graph -> nodes;

        if (this-> num_gpus == 1)
        {
            auto &data_slice = data_slices[0][0];

            // Set device
            if (target == util::DEVICE)
            {
                GUARD_CU(util::SetDevice(this->gpu_idx[0]));
<<<<<<< HEAD

                GUARD_CU(data_slice.distances.SetPointer(
                    h_distances, nodes, util::HOST));
                GUARD_CU(data_slice.distances.Move(util::DEVICE, util::HOST));

                if ((this -> flag & Mark_Predecessors) == 0) return retval;
=======

                GUARD_CU(data_slice.distances.SetPointer(
                    h_distances, nodes, util::HOST));
                GUARD_CU(data_slice.distances.Move(util::DEVICE, util::HOST));

                if ((this -> flag & Mark_Predecessors) == 0)
                    return retval;
>>>>>>> eec14612
                GUARD_CU(data_slice.preds.SetPointer(h_preds, nodes, util::HOST));
                GUARD_CU(data_slice.preds.Move(util::DEVICE, util::HOST));
            }
            else if (target == util::HOST) {
                GUARD_CU(data_slice.distances.ForEach(h_distances,
                    []__host__ __device__
                    (const ValueT &distance, ValueT &h_distance){
                        h_distance = distance;
                    }, nodes, util::HOST));

                if (this -> flag & Mark_Predecessors)
                    GUARD_CU(data_slice.preds.ForEach(h_preds,
                    []__host__ __device__
                    (const VertexT &pred, VertexT &h_pred){
                        h_pred = pred;
                    }, nodes, util::HOST));
            }
        }
        else { // num_gpus != 1
            util::Array1D<SizeT, ValueT *> th_distances;
            util::Array1D<SizeT, VertexT*> th_preds;
            th_distances.SetName("bfs::Problem::Extract::th_distances");
            th_preds    .SetName("bfs::Problem::Extract::th_preds");
            GUARD_CU(th_distances.Allocate(this->num_gpus, util::HOST));
            GUARD_CU(th_preds    .Allocate(this->num_gpus, util::HOST));

            for (int gpu = 0; gpu < this->num_gpus; gpu++)
            {
                auto &data_slice = data_slices[gpu][0];
                if (target == util::DEVICE)
                {
                    GUARD_CU(util::SetDevice(this->gpu_idx[gpu]));
                    GUARD_CU(data_slice.distances.Move(util::DEVICE, util::HOST));
                    if (this -> flag & Mark_Predecessors)
                        GUARD_CU(data_slice.preds.Move(util::DEVICE, util::HOST));
                }
                th_distances[gpu] = data_slice.distances.GetPointer(util::HOST);
                th_preds    [gpu] = data_slice.preds    .GetPointer(util::HOST);
            } //end for(gpu)

            for (VertexT v = 0; v < nodes; v++)
            {
                int gpu = this -> org_graph -> GpT::partition_table[v];
                VertexT v_ = v;
                if ((GraphT::FLAG & gunrock::partitioner::Keep_Node_Num) != 0)
                    v_ = this -> org_graph -> GpT::convertion_table[v];

                h_distances[v] = th_distances[gpu][v_];
                if (this -> flag & Mark_Predecessors)
                    h_preds[v] = th_preds    [gpu][v_];
            }

            GUARD_CU(th_distances.Release());
            GUARD_CU(th_preds    .Release());
        } //end if

        return retval;
    }

    /**
     * @brief initialization function.
     * @param     graph       The graph that SSSP processes on
     * @param[in] Location    Memory location to work on
     * \return    cudaError_t Error message(s), if any
     */
    cudaError_t Init(
<<<<<<< HEAD
            util::Parameters &parameters,
=======
>>>>>>> eec14612
            GraphT           &graph,
            util::Location    target = util::DEVICE)
    {
        cudaError_t retval = cudaSuccess;
<<<<<<< HEAD
        GUARD_CU(BaseProblem::Init(parameters, graph, target));
        data_slices = new util::Array1D<SizeT, DataSlice>[this->num_gpus];

        if (parameters.Get<bool>("mark-pred"))
=======
        GUARD_CU(BaseProblem::Init(graph, target));
        data_slices = new util::Array1D<SizeT, DataSlice>[this->num_gpus];

        if (this -> parameters.template Get<bool>("mark-pred"))
>>>>>>> eec14612
            this -> flag = this -> flag | Mark_Predecessors;

        for (int gpu = 0; gpu < this->num_gpus; gpu++)
        {
            data_slices[gpu].SetName("data_slices[" + std::to_string(gpu) + "]");
            if (target & util::DEVICE)
                GUARD_CU(util::SetDevice(this->gpu_idx[gpu]));

            GUARD_CU(data_slices[gpu].Allocate(1, target | util::HOST));

            auto &data_slice = data_slices[gpu][0];
            GUARD_CU(data_slice.Init(this -> sub_graphs[gpu],
                this -> gpu_idx[gpu], target, this -> flag));
        } // end for (gpu)

        return retval;
    }

    /**
     * @brief Reset problem function. Must be called prior to each run.
     * @param[in] src      Source vertex to start.
     * @param[in] location Memory location to work on
     * \return cudaError_t Error message(s), if any
     */
    cudaError_t Reset(
            VertexT    src,
            util::Location target = util::DEVICE)
    {
        cudaError_t retval = cudaSuccess;

        for (int gpu = 0; gpu < this->num_gpus; ++gpu)
        {
            // Set device
            if (target & util::DEVICE)
                GUARD_CU(util::SetDevice(this->gpu_idx[gpu]));
            GUARD_CU(data_slices[gpu] -> Reset(target));
            GUARD_CU(data_slices[gpu].Move(util::HOST, target));
        }

        // Fillin the initial input_queue for SSSP problem
        int gpu;
        VertexT src_;
        if (this->num_gpus <= 1)
        {
            gpu = 0; src_=src;
        } else {
            gpu = this -> org_graph -> partition_table[src];
            if (this -> flag & partitioner::Keep_Node_Num)
                src_ = src;
            else
                src_ = this -> org_graph -> GpT::convertion_table[src];
        }
        GUARD_CU(util::SetDevice(this->gpu_idx[gpu]));
        GUARD_CU2(cudaDeviceSynchronize(),
            "cudaDeviceSynchronize failed");

        ValueT src_distance = 0;
        if (target & util::HOST)
        {
            data_slices[gpu] -> distances[src_] = src_distance;
            if (this -> flag & Mark_Predecessors)
                data_slices[gpu] -> preds[src_]
                    = util::PreDefinedValues<VertexT>::InvalidValue;
        }

        if (target & util::DEVICE)
        {
<<<<<<< HEAD
            //util::PrintMsg("distances [" + std::to_string(src) +
            //    " (" + std::to_string(src_) + ")] <- "
            //    + std::to_string(src_distance));
            //util::PrintMsg("distances = "
            //    + util::to_string(data_slices[gpu] -> distances.GetPointer(util::DEVICE))
            //    + " sizeof(ValueT) = " + std::to_string(sizeof(ValueT)));

=======
>>>>>>> eec14612
            GUARD_CU2(cudaMemcpy(
                data_slices[gpu]->distances.GetPointer(util::DEVICE) + src_,
                &src_distance, sizeof(ValueT),
                cudaMemcpyHostToDevice),
                "SSSPProblem cudaMemcpy distances failed");

            if (this -> flag & Mark_Predecessors)
            {
                VertexT src_pred = util::PreDefinedValues<VertexT>::InvalidValue;
                GUARD_CU2(cudaMemcpy(
                    data_slices[gpu]->preds.GetPointer(util::DEVICE) + src_,
                    &src_pred, sizeof(VertexT),
                    cudaMemcpyHostToDevice),
                    "SSSPProblem cudaMemcpy preds failed");
            }
        }
        GUARD_CU2(cudaDeviceSynchronize(),
            "cudaDeviceSynchronize failed");
        return retval;
    }

    /** @} */
};

} //namespace sssp
} //namespace app
} //namespace gunrock

// Leave this at the end of the file
// Local Variables:
// mode:c++
// c-file-style: "NVIDIA"
// End:<|MERGE_RESOLUTION|>--- conflicted
+++ resolved
@@ -38,14 +38,6 @@
         "Whether to mark predecessor info.",
         __FILE__, __LINE__));
 
-    retval = parameters.Use<bool>(
-        "mark-pred",
-        util::OPTIONAL_ARGUMENT | util::MULTI_VALUE | util::OPTIONAL_PARAMETER,
-        false,
-        "Whether to mark predecessor info.",
-        __FILE__, __LINE__);
-    if (retval) return retval;
-
     return retval;
 }
 
@@ -58,10 +50,7 @@
 template <
     typename _GraphT,
     typename _LabelT = typename _GraphT::VertexT,
-<<<<<<< HEAD
-=======
     typename _ValueT = typename _GraphT::ValueT,
->>>>>>> eec14612
     ProblemFlag _FLAG = Problem_None>
 struct Problem : ProblemBase<_GraphT, _FLAG>
 {
@@ -71,12 +60,8 @@
     typedef typename GraphT::SizeT   SizeT;
     typedef typename GraphT::CsrT    CsrT;
     typedef typename GraphT::GpT     GpT;
-<<<<<<< HEAD
-    typedef                  _LabelT LabelT;
-=======
     typedef          _LabelT         LabelT;
     typedef          _ValueT         ValueT;
->>>>>>> eec14612
 
     typedef ProblemBase   <GraphT, FLAG> BaseProblem;
     typedef DataSliceBase <GraphT, FLAG> BaseDataSlice;
@@ -88,20 +73,10 @@
      */
     struct DataSlice : BaseDataSlice
     {
-<<<<<<< HEAD
-        // device storage arrays
-        util::Array1D<SizeT, ValueT >    distances  ;     /**< Used for source distance */
-        //util::Array1D<SizeT, VertexT>    visit_lookup;    /**< Used for check duplicate */
-        //util::Array1D<SizeT, float  >    delta;
-        //util::Array1D<SizeT, int    >    sssp_marker;
-        util::Array1D<SizeT, LabelT>     labels; // labels to mark latest iteration the vertex been visited
-        util::Array1D<SizeT, VertexT>    preds ; // predecessors of vertices
-=======
         // sssp-specific storage arrays
         util::Array1D<SizeT, ValueT >    distances  ; // source distance
         util::Array1D<SizeT, LabelT >    labels     ; // labels to mark latest iteration the vertex been visited
         util::Array1D<SizeT, VertexT>    preds      ; // predecessors of vertices
->>>>>>> eec14612
         util::Array1D<SizeT, VertexT>    temp_preds ; // predecessors of vertices
 
         /*
@@ -135,12 +110,6 @@
                 GUARD_CU(util::SetDevice(this->gpu_idx));
 
             GUARD_CU(distances      .Release(target));
-<<<<<<< HEAD
-            //GUARD_CU(visit_lookup  .Release(target));
-            //GUARD_CU(delta         .Release(target));
-            //GUARD_CU(sssp_marker   .Release(target));
-=======
->>>>>>> eec14612
             GUARD_CU(labels         .Release(target));
             GUARD_CU(preds          .Release(target));
             GUARD_CU(temp_preds     .Release(target));
@@ -169,32 +138,13 @@
             GUARD_CU(labels    .Allocate(sub_graph.nodes, target));
             if (flag & Mark_Predecessors)
             {
-<<<<<<< HEAD
-                GUARD_CU(preds .Allocate(sub_graph.nodes, target));
-=======
                 GUARD_CU(preds      .Allocate(sub_graph.nodes, target));
->>>>>>> eec14612
                 GUARD_CU(temp_preds .Allocate(sub_graph.nodes, target));
             }
 
             if (target & util::DEVICE)
             {
-<<<<<<< HEAD
-                GUARD_CU(sub_graph.CsrT::row_offsets   .Move(
-                    util::HOST, target,
-                    util::PreDefinedValues<SizeT>::InvalidValue,
-                    0, this -> stream));
-                GUARD_CU(sub_graph.CsrT::column_indices.Move(
-                    util::HOST, target,
-                    util::PreDefinedValues<SizeT>::InvalidValue,
-                    0, this -> stream));
-                GUARD_CU(sub_graph.CsrT::edge_values   .Move(
-                    util::HOST, target,
-                    util::PreDefinedValues<SizeT>::InvalidValue,
-                    0, this -> stream));
-=======
                 GUARD_CU(sub_graph.CsrT::Move(util::HOST, target, this -> stream));
->>>>>>> eec14612
             }
             return retval;
         } // Init
@@ -217,10 +167,6 @@
                 GUARD_CU(preds.EnsureSize_(nodes, target));
                 GUARD_CU(temp_preds.EnsureSize_(nodes, target));
             }
-<<<<<<< HEAD
-            //GUARD_CU(visit_lookup.EnsureSize_(this -> sub_graph -> nodes, target));
-=======
->>>>>>> eec14612
 
             // Reset data
             GUARD_CU(distances.ForEach([]__host__ __device__
@@ -239,29 +185,12 @@
                 (VertexT *preds_, const SizeT &pos){
                     preds_[pos] = pos;
                 }, nodes, target, this -> stream));
-<<<<<<< HEAD
 
                 GUARD_CU(temp_preds.ForAll([]__host__ __device__
                 (VertexT *preds_, const SizeT &pos){
                     preds_[pos] = pos;
                 }, nodes, target, this -> stream));
             }
-
-            //GUARD_CU(visit_lookup.ForEach([]__host__ __device__ (VertexT &lookup){
-            //        lookup = util::PreDefinedValues<VertexT>::InvalidValue;
-            //    }, nodes, target, this -> stream));
-
-            //GUARD_CU(sssp_marker.ForEach([]__host__ __device__ (int &marker){
-            //        marker = 0;
-            //    }, nodes, target, this -> stream));
-=======
-
-                GUARD_CU(temp_preds.ForAll([]__host__ __device__
-                (VertexT *preds_, const SizeT &pos){
-                    preds_[pos] = pos;
-                }, nodes, target, this -> stream));
-            }
->>>>>>> eec14612
 
             return retval;
         }
@@ -340,22 +269,13 @@
             if (target == util::DEVICE)
             {
                 GUARD_CU(util::SetDevice(this->gpu_idx[0]));
-<<<<<<< HEAD
 
                 GUARD_CU(data_slice.distances.SetPointer(
                     h_distances, nodes, util::HOST));
                 GUARD_CU(data_slice.distances.Move(util::DEVICE, util::HOST));
 
-                if ((this -> flag & Mark_Predecessors) == 0) return retval;
-=======
-
-                GUARD_CU(data_slice.distances.SetPointer(
-                    h_distances, nodes, util::HOST));
-                GUARD_CU(data_slice.distances.Move(util::DEVICE, util::HOST));
-
                 if ((this -> flag & Mark_Predecessors) == 0)
                     return retval;
->>>>>>> eec14612
                 GUARD_CU(data_slice.preds.SetPointer(h_preds, nodes, util::HOST));
                 GUARD_CU(data_slice.preds.Move(util::DEVICE, util::HOST));
             }
@@ -422,25 +342,14 @@
      * \return    cudaError_t Error message(s), if any
      */
     cudaError_t Init(
-<<<<<<< HEAD
-            util::Parameters &parameters,
-=======
->>>>>>> eec14612
             GraphT           &graph,
             util::Location    target = util::DEVICE)
     {
         cudaError_t retval = cudaSuccess;
-<<<<<<< HEAD
-        GUARD_CU(BaseProblem::Init(parameters, graph, target));
-        data_slices = new util::Array1D<SizeT, DataSlice>[this->num_gpus];
-
-        if (parameters.Get<bool>("mark-pred"))
-=======
         GUARD_CU(BaseProblem::Init(graph, target));
         data_slices = new util::Array1D<SizeT, DataSlice>[this->num_gpus];
 
         if (this -> parameters.template Get<bool>("mark-pred"))
->>>>>>> eec14612
             this -> flag = this -> flag | Mark_Predecessors;
 
         for (int gpu = 0; gpu < this->num_gpus; gpu++)
@@ -508,16 +417,6 @@
 
         if (target & util::DEVICE)
         {
-<<<<<<< HEAD
-            //util::PrintMsg("distances [" + std::to_string(src) +
-            //    " (" + std::to_string(src_) + ")] <- "
-            //    + std::to_string(src_distance));
-            //util::PrintMsg("distances = "
-            //    + util::to_string(data_slices[gpu] -> distances.GetPointer(util::DEVICE))
-            //    + " sizeof(ValueT) = " + std::to_string(sizeof(ValueT)));
-
-=======
->>>>>>> eec14612
             GUARD_CU2(cudaMemcpy(
                 data_slices[gpu]->distances.GetPointer(util::DEVICE) + src_,
                 &src_distance, sizeof(ValueT),
