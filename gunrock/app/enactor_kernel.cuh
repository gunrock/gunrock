// ----------------------------------------------------------------
// Gunrock -- Fast and Efficient GPU Graph Library
// ----------------------------------------------------------------
// This source code is distributed under the terms of LICENSE.TXT
// in the root directory of this source distribution.
// ----------------------------------------------------------------

/**
 * @file
 * enactor_kernel.cuh
 *
 * @brief kernel functions for base graph problem enactor
 */

#pragma once

/* this is the "stringize macro macro" hack */
#define STR(x) #x
#define XSTR(x) STR(x)

#include <gunrock/util/scan/block_scan.cuh>

namespace gunrock {
namespace app {

/*
 * @brief Copy predecessor function.
 *
 * @tparam VertexId
 * @tparam SizeT
 *
 * @param[in] num_elements Number of elements in the array.
 * @param[in] keys Pointer to the key array.
 * @param[in] in_preds Pointer to the input predecessor array.
 * @param[out] out_preds Pointer to the output predecessor array.
 */
<<<<<<< HEAD
template <typename VertexId, typename SizeT>
__global__ void Copy_Preds(const SizeT num_elements, const VertexId* keys,
                           const VertexId* in_preds, VertexId* out_preds) {
  const SizeT STRIDE = (SizeT)gridDim.x * blockDim.x;
  VertexId x = (SizeT)blockIdx.x * blockDim.x + threadIdx.x;
  VertexId t;

  while (x < num_elements) {
    t = keys[x];
    out_preds[t] = in_preds[t];
    x += STRIDE;
  }
=======
template <typename VertexT, typename SizeT>
__global__ void CopyPreds_Kernel (
    const SizeT    num_elements,
    const VertexT *keys,
    const VertexT *in_preds,
          VertexT *out_preds)
{
    const SizeT STRIDE = (SizeT)gridDim.x * blockDim.x;
    SizeT x = (SizeT)blockIdx.x * blockDim.x + threadIdx.x;

    while (x < num_elements)
    {
        VertexT t = keys[x];
        out_preds[t] = in_preds[t];
        x += STRIDE;
    }
>>>>>>> 07c8340d
}

/*
 * @brief Update predecessor function.
 *
 * @tparam VertexId
 * @tparam SizeT
 *
 * @param[in] num_elements Number of elements in the array.
 * @param[in] nodes Number of nodes in graph.
 * @param[in] keys Pointer to the key array.
 * @param[in] org_vertexs
 * @param[in] in_preds Pointer to the input predecessor array.
 * @param[out] out_preds Pointer to the output predecessor array.
 */
template <typename VertexId, typename SizeT>
<<<<<<< HEAD
__global__ void Update_Preds(const SizeT num_elements, const SizeT nodes,
                             const VertexId* keys, const VertexId* org_vertexs,
                             const VertexId* in_preds, VertexId* out_preds) {
  const SizeT STRIDE = (SizeT)gridDim.x * blockDim.x;
  VertexId x = (SizeT)blockIdx.x * blockDim.x + threadIdx.x;
  VertexId t, p;

  while (x < num_elements) {
    t = keys[x];
    p = in_preds[t];
    if (p < nodes) out_preds[t] = org_vertexs[p];
    x += STRIDE;
  }
=======
__global__ void UpdatePreds_Kernel (
    const SizeT     num_elements,
    const SizeT     nodes,
    const VertexId* keys,
    const VertexId* org_vertexs,
    const VertexId* in_preds,
          VertexId* out_preds)
{
    const SizeT STRIDE = (SizeT)gridDim.x * blockDim.x;
    VertexId x = (SizeT)blockIdx.x*blockDim.x + threadIdx.x;
    VertexId t, p;

    while (x<num_elements)
    {
        t = keys[x];
        p = in_preds[t];
        if (p<nodes) out_preds[t] = org_vertexs[p];
        x+= STRIDE;
    }
>>>>>>> 07c8340d
}

/*
 * @brief Assign marker function.
 *
 * @tparam VertexId
 * @tparam SizeT
 *
 * @param[in] num_elements Number of elements in the array.
 * @param[in] num_gpus Number of GPUs used for testing.
 * @param[in] keys_in Pointer to the key array.
 * @param[in] partition_table Pointer to the partition table.
 * @param[out] marker
 */
<<<<<<< HEAD
template <typename VertexId, class SizeT>
__global__ void Assign_Marker(const SizeT num_elements, const int num_gpus,
                              const VertexId* const keys_in,
                              const int* const partition_table,
                              SizeT** marker) {
  VertexId key;
  int gpu;
  // extern __shared__ SizeT* s_marker[];
  SharedMemory<SizeT*> smem;
  SizeT** s_marker = smem.getPointer();
  const SizeT STRIDE = (SizeT)gridDim.x * blockDim.x;
  SizeT x = (SizeT)blockIdx.x * blockDim.x + threadIdx.x;
  if (threadIdx.x < num_gpus) s_marker[threadIdx.x] = marker[threadIdx.x];
  __syncthreads();

  while (x < num_elements) {
    key = keys_in[x];
    gpu = partition_table[key];
    for (int i = 0; i < num_gpus; i++) s_marker[i][x] = (i == gpu) ? 1 : 0;
    x += STRIDE;
  }
}
=======
/*template <typename VertexId, class SizeT>
__global__ void Assign_Marker(
    const SizeT            num_elements,
    const int              num_gpus,
    const VertexId* const  keys_in,
    const int*      const  partition_table,
          SizeT**          marker)
{
    VertexId key;
    int gpu;
    //extern __shared__ SizeT* s_marker[];
    SharedMemory<SizeT*> smem;
    SizeT** s_marker = smem.getPointer();
    const SizeT STRIDE = (SizeT)gridDim.x * blockDim.x;
    SizeT x= (SizeT)blockIdx.x * blockDim.x + threadIdx.x;
    if (threadIdx.x < num_gpus)
        s_marker[threadIdx.x] = marker[threadIdx.x];
    __syncthreads();

    while (x < num_elements)
    {
        key = keys_in[x];
        gpu = partition_table[key];
        for (int i=0;i<num_gpus;i++)
            s_marker[i][x]=(i==gpu)?1:0;
        x += STRIDE;
    }
}*/
>>>>>>> 07c8340d

/*
 * @brief Assign marker backward function.
 *
 * @tparam VertexId
 * @tparam SizeT
 *
 * @param[in] num_elements Number of elements in the array.
 * @param[in] num_gpus Number of GPUs used for testing.
 * @param[in] keys_in Pointer to the key array.
 * @param[in] offsets Pointer to
 * @param[in] partition_table Pointer to the partition table.
 * @param[out] marker
 */
<<<<<<< HEAD
template <typename VertexId, class SizeT>
__global__ void Assign_Marker_Backward(const SizeT num_elements,
                                       const int num_gpus,
                                       const VertexId* const keys_in,
                                       const SizeT* const offsets,
                                       const int* const partition_table,
                                       SizeT** marker) {
  VertexId key;
  // extern __shared__ SizeT* s_marker[];
  SharedMemory<SizeT*> smem;
  SizeT** s_marker = smem.getPointer();
  const SizeT STRIDE = (SizeT)gridDim.x * blockDim.x;
  SizeT x = (SizeT)blockIdx.x * blockDim.x + threadIdx.x;
  if (threadIdx.x < num_gpus) s_marker[threadIdx.x] = marker[threadIdx.x];
  __syncthreads();

  while (x < num_elements) {
    key = keys_in[x];
    for (int gpu = 0; gpu < num_gpus; gpu++) s_marker[gpu][x] = 0;
    if (key != -1)
      for (SizeT i = offsets[key]; i < offsets[key + 1]; i++)
        s_marker[partition_table[i]][x] = 1;
    x += STRIDE;
  }
}
=======
/*template <typename VertexId, class SizeT>
__global__ void Assign_Marker_Backward(
    const SizeT            num_elements,
    const int              num_gpus,
    const VertexId* const  keys_in,
    const SizeT*    const  offsets,
    const int*      const  partition_table,
          SizeT**          marker)
{
    VertexId key;
    //extern __shared__ SizeT* s_marker[];
    SharedMemory<SizeT*> smem;
    SizeT** s_marker = smem.getPointer();
    const SizeT STRIDE = (SizeT)gridDim.x * blockDim.x;
    SizeT x= (SizeT)blockIdx.x * blockDim.x + threadIdx.x;
    if (threadIdx.x < num_gpus)
        s_marker[threadIdx.x]=marker[threadIdx.x];
    __syncthreads();

    while (x < num_elements)
    {
        key = keys_in[x];
        for (int gpu=0; gpu<num_gpus; gpu++)
            s_marker[gpu][x]=0;
        if (key!=-1) for (SizeT i=offsets[key];i<offsets[key+1];i++)
            s_marker[partition_table[i]][x]=1;
        x+=STRIDE;
    }
}*/
>>>>>>> 07c8340d

/*
 * @brief Make output function.
 *
 * @tparam VertexId
 * @tparam SizeT
 * @tparam Value
 * @tparam num_vertex_associates
 * @tparam num_value__associates
 *
 * @param[in] num_elements Number of elements.
 * @param[in] num_gpus Number of GPUs used.
 * @param[in] keys_in Pointer to the key array.
 * @param[in] partition_table
 * @param[in] convertion_table
 * @param[in] array_size
 * @param[in] array
 */
template <typename VertexId, typename SizeT, typename Value,
          SizeT NUM_VERTEX_ASSOCIATES, SizeT NUM_VALUE__ASSOCIATES>
__global__ void Make_Out(const SizeT num_elements, const int num_gpus,
                         const VertexId* const keys_in,
                         const int* const partition_table,
                         const VertexId* const convertion_table,
                         const size_t array_size, char* array) {
  extern __shared__ char s_array[];
  const SizeT STRIDE = (SizeT)gridDim.x * blockDim.x;
  size_t offset = 0;
  SizeT** s_marker = (SizeT**)&(s_array[offset]);
  offset += sizeof(SizeT*) * num_gpus;
  VertexId** s_keys_outs = (VertexId**)&(s_array[offset]);
  offset += sizeof(VertexId*) * num_gpus;
  VertexId** s_vertex_associate_orgs = (VertexId**)&(s_array[offset]);
  offset += sizeof(VertexId*) * NUM_VERTEX_ASSOCIATES;
  Value** s_value__associate_orgs = (Value**)&(s_array[offset]);
  offset += sizeof(Value*) * NUM_VALUE__ASSOCIATES;
  VertexId** s_vertex_associate_outss = (VertexId**)&(s_array[offset]);
  offset += sizeof(VertexId*) * num_gpus * NUM_VERTEX_ASSOCIATES;
  Value** s_value__associate_outss = (Value**)&(s_array[offset]);
  offset += sizeof(Value*) * num_gpus * NUM_VALUE__ASSOCIATES;
  SizeT* s_offset = (SizeT*)&(s_array[offset]);
  SizeT x = threadIdx.x;

  while (x < array_size) {
    s_array[x] = array[x];
    x += blockDim.x;
  }
  __syncthreads();

  x = (SizeT)blockIdx.x * blockDim.x + threadIdx.x;
  while (x < num_elements) {
    VertexId key = keys_in[x];
    int target = partition_table[key];
    SizeT pos = s_marker[target][x] - 1 + s_offset[target];

    if (target == 0) {
      s_keys_outs[0][pos] = key;
    } else {
      s_keys_outs[target][pos] = convertion_table[key];
#pragma unroll
      for (int i = 0; i < NUM_VERTEX_ASSOCIATES; i++)
        s_vertex_associate_outss[target * NUM_VERTEX_ASSOCIATES + i][pos] =
            s_vertex_associate_orgs[i][key];
#pragma unroll
      for (int i = 0; i < NUM_VALUE__ASSOCIATES; i++)
        s_value__associate_outss[target * NUM_VALUE__ASSOCIATES + i][pos] =
            s_value__associate_orgs[i][key];
    }
    x += STRIDE;
  }
}

/*
 * @brief Make output backward function.
 *
 * @tparam VertexId
 * @tparam SizeT
 * @tparam Value
 * @tparam num_vertex_associates
 * @tparam num_value__associates
 *
 * @param[in] num_elements Number of elements.
 * @param[in] num_gpus Number of GPUs used.
 * @param[in] keys_in Pointer to the key array.
 * @param[in] partition_table
 * @param[in] convertion_table
 * @param[in] array_size
 * @param[in] array
 */
template <typename VertexId, typename SizeT, typename Value,
          SizeT NUM_VERTEX_ASSOCIATES, SizeT NUM_VALUE__ASSOCIATES>
__global__ void Make_Out_Backward(const SizeT num_elements, const int num_gpus,
                                  const VertexId* const keys_in,
                                  const SizeT* const offsets,
                                  const int* const partition_table,
                                  const VertexId* const convertion_table,
                                  const size_t array_size, char* array) {
  extern __shared__ char s_array[];
  const SizeT STRIDE = (SizeT)gridDim.x * blockDim.x;
  size_t offset = 0;
  SizeT** s_marker = (SizeT**)&(s_array[offset]);
  offset += sizeof(SizeT*) * num_gpus;
  VertexId** s_keys_outs = (VertexId**)&(s_array[offset]);
  offset += sizeof(VertexId*) * num_gpus;
  VertexId** s_vertex_associate_orgs = (VertexId**)&(s_array[offset]);
  offset += sizeof(VertexId*) * NUM_VERTEX_ASSOCIATES;
  Value** s_value__associate_orgs = (Value**)&(s_array[offset]);
  offset += sizeof(Value*) * NUM_VALUE__ASSOCIATES;
  VertexId** s_vertex_associate_outss = (VertexId**)&(s_array[offset]);
  offset += sizeof(VertexId*) * num_gpus * NUM_VERTEX_ASSOCIATES;
  Value** s_value__associate_outss = (Value**)&(s_array[offset]);
  offset += sizeof(Value*) * num_gpus * NUM_VALUE__ASSOCIATES;
  SizeT* s_offset = (SizeT*)&(s_array[offset]);
  SizeT x = threadIdx.x;

  while (x < array_size) {
    s_array[x] = array[x];
    x += blockDim.x;
  }
  __syncthreads();

  x = (SizeT)blockIdx.x * blockDim.x + threadIdx.x;
  while (x < num_elements) {
    VertexId key = keys_in[x];
    if (key < 0) {
      x += STRIDE;
      continue;
    }
    for (SizeT j = offsets[key]; j < offsets[key + 1]; j++) {
      int target = partition_table[j];
      SizeT pos = s_marker[target][x] - 1 + s_offset[target];

      if (target == 0) {
        s_keys_outs[0][pos] = key;
      } else {
        s_keys_outs[target][pos] = convertion_table[j];
#pragma unroll
        for (int i = 0; i < NUM_VERTEX_ASSOCIATES; i++)
          s_vertex_associate_outss[target * NUM_VERTEX_ASSOCIATES + i][pos] =
              s_vertex_associate_orgs[i][key];
#pragma unroll
        for (int i = 0; i < NUM_VALUE__ASSOCIATES; i++)
          s_value__associate_outss[target * NUM_VALUE__ASSOCIATES + i][pos] =
              s_value__associate_orgs[i][key];
      }
    }
    x += STRIDE;
  }
}

<<<<<<< HEAD
template <typename VertexId, typename SizeT, typename Value,
          SizeT NUM_VERTEX_ASSOCIATES, SizeT NUM_VALUE__ASSOCIATES,
          int CUDA_ARCH, int LOG_THREADS>
__global__ void Make_Output_Kernel(
    SizeT num_elements, int num_gpus, SizeT* d_out_length, VertexId* d_keys_in,
    int* d_partition_table, VertexId* d_convertion_table,
    VertexId** d_vertex_associate_orgs, Value** d_value__associate_orgs,
    VertexId** d_keys_outs, VertexId** d_vertex_associate_outs,
    Value** d_value__associate_outs, bool skip_convertion = false) {
  typedef util::Block_Scan<SizeT, CUDA_ARCH, LOG_THREADS> BlockScanT;
  __shared__ typename BlockScanT::Temp_Space scan_space;
  __shared__ SizeT sum_offset[8];
  //__shared__ SizeT offset[8];
  //__shared__ SizeT offset_zero;

  SizeT in_pos = (SizeT)blockIdx.x * blockDim.x + threadIdx.x;
  const SizeT STRIDE = (SizeT)blockDim.x * gridDim.x;

  while (in_pos - threadIdx.x < num_elements) {
    VertexId key = util::InvalidValue<VertexId>();
    int target = util::InvalidValue<int>();
    if (in_pos < num_elements) {
      key = d_keys_in[in_pos];
      target = d_partition_table[key];
    }
    SizeT out_pos = 0, out_offset = 0;
    for (int gpu = 0; gpu < num_gpus; gpu++) {
      // SizeT out_offset;
      //__syncthreads();
      BlockScanT::LogicScan((target == gpu) ? 1 : 0, out_offset, scan_space);
      if (target == gpu) out_pos = out_offset;
      if (threadIdx.x == blockDim.x - 1) {
        // sum[gpu] = block_sum;
        sum_offset[gpu] = out_offset + ((target == gpu) ? 1 : 0);
        // offset[gpu] = atomicAdd(d_out_length + gpu, block_sum);
        // printf("sum[%d] -> %d\n", gpu, sum[gpu]);
        // if (gpu == 0) offset_zero = offset[gpu];
      }
      __syncthreads();
    }
    //__syncthreads();
    if (threadIdx.x < num_gpus) {
      // printf("sum[%d] = %d\n", threadIdx.x, sum[threadIdx.x]);
      sum_offset[threadIdx.x] =
          atomicAdd(d_out_length + threadIdx.x, sum_offset[threadIdx.x]);
    }
    __syncthreads();
=======
template <typename VertexT, typename SizeT, typename ValueT,
          SizeT NUM_VERTEX_ASSOCIATES, SizeT NUM_VALUE__ASSOCIATES>
__global__ void MakeOutput_Kernel(
    SizeT     num_elements,
    int       num_gpus,
    SizeT    *d_out_length,
    VertexT  *d_keys_in,
    int      *d_partition_table,
    VertexT  *d_convertion_table,
    VertexT **d_vertex_associate_orgs,
    ValueT  **d_value__associate_orgs,
    VertexT **d_keys_outs,
    VertexT **d_vertex_associate_outs,
    ValueT  **d_value__associate_outs,
    bool      skip_convertion = false)
{
    typedef util::Block_Scan<SizeT, 9> BlockScanT;
    __shared__ typename BlockScanT::Temp_Space scan_space;
    __shared__ SizeT sum_offset[8];
    //__shared__ SizeT offset[8];
    //__shared__ SizeT offset_zero;

    SizeT in_pos = (SizeT) blockIdx.x * blockDim.x + threadIdx.x;
    const SizeT STRIDE = (SizeT) blockDim.x * gridDim.x;

    while (in_pos - threadIdx.x < num_elements)
    {
        VertexT key    = util::PreDefinedValues<VertexT>::InvalidValue;
        int     target = util::PreDefinedValues<int    >::InvalidValue;
        if (in_pos < num_elements)
        {
            key = d_keys_in[in_pos];
            target = d_partition_table[key];
        }
        SizeT    out_pos = 0, out_offset = 0;
        for (int gpu = 0; gpu < num_gpus; gpu++)
        {
            //SizeT out_offset;
            //__syncthreads();
            BlockScanT::LogicScan((target == gpu)? 1 : 0, out_offset, scan_space);
            if (target == gpu) out_pos = out_offset;
            if (threadIdx.x == blockDim.x-1)
            {
                //sum[gpu] = block_sum;
                sum_offset[gpu] = out_offset + ((target == gpu) ? 1: 0);
                //offset[gpu] = atomicAdd(d_out_length + gpu, block_sum);
                //printf("sum[%d] -> %d\n", gpu, sum[gpu]);
                //if (gpu == 0) offset_zero = offset[gpu];
            }
            __syncthreads();
        }
        //__syncthreads();
        if (threadIdx.x < num_gpus)
        {
            //printf("sum[%d] = %d\n", threadIdx.x, sum[threadIdx.x]);
            sum_offset[threadIdx.x] = atomicAdd(d_out_length + threadIdx.x, sum_offset[threadIdx.x]);
        }
        __syncthreads();

        if (in_pos >= num_elements) break;
        //printf("(%4d, %4d) : in_pos = %d, key = %d, target = %d, out_pos = %d + %d\n",
        //    blockIdx.x, threadIdx.x, in_pos, key, target, out_pos, offset[target]-1);
        if (!util::isValid(key))
        {
            in_pos += STRIDE;
            continue;
        }
        out_pos += sum_offset[target]-1;
        if (skip_convertion)
        {
            d_keys_outs[target][out_pos] = key;
        } else {
            d_keys_outs[target][out_pos] = d_convertion_table[key];
        }
>>>>>>> 07c8340d

    if (in_pos >= num_elements) break;
    // printf("(%4d, %4d) : in_pos = %d, key = %d, target = %d, out_pos = %d +
    // %d\n",
    //    blockIdx.x, threadIdx.x, in_pos, key, target, out_pos,
    //    offset[target]-1);
    if (key < 0) {
      in_pos += STRIDE;
      continue;
    }
    out_pos += sum_offset[target] - 1;
    if (skip_convertion) {
      d_keys_outs[target][out_pos] = key;
    } else {
      d_keys_outs[target][out_pos] = d_convertion_table[key];
    }

    if (target != 0) {
      out_offset = out_pos * NUM_VERTEX_ASSOCIATES;
      //#pragma unroll
      for (int i = 0; i < NUM_VERTEX_ASSOCIATES; i++) {
        d_vertex_associate_outs[target][out_offset] =
            d_vertex_associate_orgs[i][key];
        out_offset++;
      }
      out_offset = out_pos * NUM_VALUE__ASSOCIATES;
      //#pragma unroll
      for (int i = 0; i < NUM_VALUE__ASSOCIATES; i++) {
        d_value__associate_outs[target][out_offset] =
            d_value__associate_orgs[i][key];
        out_offset++;
      }
    }
    in_pos += STRIDE;
  }
}

<<<<<<< HEAD
template <typename VertexId, typename SizeT, typename Value,
          SizeT NUM_VERTEX_ASSOCIATES, SizeT NUM_VALUE__ASSOCIATES,
          int CUDA_ARCH, int LOG_THREADS>
__global__ void Make_Output_Backward_Kernel(
    SizeT num_elements, int num_gpus, SizeT* d_out_length, VertexId* d_keys_in,
    SizeT* d_offsets, int* d_partition_table, VertexId* d_convertion_table,
    VertexId** d_vertex_associate_orgs, Value** d_value__associate_orgs,
    VertexId** d_keys_outs, VertexId** d_vertex_associate_outs,
    Value** d_value__associate_outs, bool skip_convertion = false) {
  typedef util::Block_Scan<SizeT, CUDA_ARCH, LOG_THREADS> BlockScanT;
  __shared__ typename BlockScanT::Temp_Space scan_space;
  __shared__ SizeT sum_offset[8];
  SizeT out_pos[8];
  unsigned char gpu_select[8];
  //__shared__ SizeT offset[8];
  //__shared__ SizeT offset_zero;

  SizeT in_pos = (SizeT)blockIdx.x * blockDim.x + threadIdx.x;
  const SizeT STRIDE = (SizeT)blockDim.x * gridDim.x;

  while (in_pos - threadIdx.x < num_elements) {
    VertexId key = util::InvalidValue<VertexId>();
    for (int gpu = 0; gpu < num_gpus; gpu++) gpu_select[gpu] = 0;
    if (in_pos < num_elements) {
      key = d_keys_in[in_pos];
      for (int i = d_offsets[key]; i < d_offsets[key + 1]; i++)
        gpu_select[d_partition_table[i]] = 1;
    }
    // SizeT    out_pos = 0, out_offset = 0;
    for (int gpu = 0; gpu < num_gpus; gpu++) {
      BlockScanT::LogicScan(gpu_select[gpu], out_pos[gpu], scan_space);
      if (threadIdx.x == blockDim.x - 1) {
        sum_offset[gpu] = out_pos[gpu] + gpu_select[gpu];
      }
      __syncthreads();
    }
    if (threadIdx.x < num_gpus) {
      if (sum_offset[threadIdx.x] != 0)
        sum_offset[threadIdx.x] =
            atomicAdd(d_out_length + threadIdx.x, sum_offset[threadIdx.x]);
    }
    __syncthreads();

    if (in_pos >= num_elements) break;
    if (key < 0) {
      in_pos += STRIDE;
      continue;
    }

    for (int i = d_offsets[key]; i < d_offsets[key + 1]; i++) {
      int target = d_partition_table[i];
      out_pos[target] += sum_offset[target] - 1;
      if (skip_convertion) {
        d_keys_outs[target][out_pos[target]] = key;
      } else {
        d_keys_outs[target][out_pos[target]] = d_convertion_table[i];
      }

      if (target != 0) {
        SizeT out_offset = out_pos[target] * NUM_VERTEX_ASSOCIATES;
        //#pragma unroll
        for (int i = 0; i < NUM_VERTEX_ASSOCIATES; i++) {
          d_vertex_associate_outs[target][out_offset] =
              d_vertex_associate_orgs[i][key];
          out_offset++;
        }
        out_offset = out_pos[target] * NUM_VALUE__ASSOCIATES;
        //#pragma unroll
        for (int i = 0; i < NUM_VALUE__ASSOCIATES; i++) {
          d_value__associate_outs[target][out_offset] =
              d_value__associate_orgs[i][key];
          out_offset++;
=======
template <typename VertexT, typename SizeT, typename ValueT,
          SizeT NUM_VERTEX_ASSOCIATES, SizeT NUM_VALUE__ASSOCIATES>
__global__ void MakeOutput_Backward_Kernel(
    SizeT    num_elements,
    int      num_gpus,
    SizeT    *d_out_length,
    VertexT  *d_keys_in,
    SizeT    *d_offsets,
    int      *d_partition_table,
    VertexT  *d_convertion_table,
    VertexT **d_vertex_associate_orgs,
    ValueT  **d_value__associate_orgs,
    VertexT **d_keys_outs,
    VertexT **d_vertex_associate_outs,
    ValueT  **d_value__associate_outs,
    bool      skip_convertion = false)
{
    typedef util::Block_Scan<SizeT, 9> BlockScanT;
    __shared__ typename BlockScanT::Temp_Space scan_space;
    __shared__ SizeT sum_offset[8];
    SizeT out_pos[8];
    unsigned char gpu_select[8];
    //__shared__ SizeT offset[8];
    //__shared__ SizeT offset_zero;

    SizeT in_pos = (SizeT) blockIdx.x * blockDim.x + threadIdx.x;
    const SizeT STRIDE = (SizeT) blockDim.x * gridDim.x;

    while (in_pos - threadIdx.x < num_elements)
    {
        VertexT key    = util::PreDefinedValues<VertexT>::InvalidValue;
        for (int gpu = 0; gpu < num_gpus; gpu++)
            gpu_select[gpu] = 0;
        if (in_pos < num_elements)
        {
            key = d_keys_in[in_pos];
            for (int i = d_offsets[key]; i < d_offsets[key+1]; i++)
                gpu_select[d_partition_table[i]] = 1;
        }
        //SizeT    out_pos = 0, out_offset = 0;
        for (int gpu = 0; gpu < num_gpus; gpu++)
        {
            BlockScanT::LogicScan(gpu_select[gpu], out_pos[gpu], scan_space);
            if (threadIdx.x == blockDim.x-1)
            {
                sum_offset[gpu] = out_pos[gpu] + gpu_select[gpu];
            }
            __syncthreads();
        }
        if (threadIdx.x < num_gpus)
        {
            if (sum_offset[threadIdx.x] != 0)
            sum_offset[threadIdx.x] = atomicAdd(d_out_length + threadIdx.x, sum_offset[threadIdx.x]);
        }
        __syncthreads();

        if (in_pos >= num_elements) break;
        if (!util::isValid(key))
        {
            in_pos += STRIDE; continue;
        }

        for (int i = d_offsets[key]; i < d_offsets[key+1]; i++)
        {
            int target = d_partition_table[i];
            out_pos[target] += sum_offset[target]-1;
            if (skip_convertion)
            {
                d_keys_outs[target][out_pos[target]] = key;
            } else {
                d_keys_outs[target][out_pos[target]] = d_convertion_table[i];
            }

            if (target != 0)
            {
                SizeT out_offset = out_pos[target] * NUM_VERTEX_ASSOCIATES;
                //#pragma unroll
                for (int i = 0; i < NUM_VERTEX_ASSOCIATES; i++)
                {
                    d_vertex_associate_outs[target][out_offset]
                        =d_vertex_associate_orgs[i][key];
                    out_offset ++;
                }
                out_offset = out_pos[target] * NUM_VALUE__ASSOCIATES;
                //#pragma unroll
                for (int i = 0; i < NUM_VALUE__ASSOCIATES; i++)
                {
                    d_value__associate_outs[target][out_offset]
                        =d_value__associate_orgs[i][key];
                    out_offset ++;
                }
                //printf("Make_Output : values[%2d, %2d] = %.4f, %.4f\n",
                //    key, out_pos[target], d_value__associate_orgs[0][key], d_value__associate_orgs[1][key]);
            }
>>>>>>> 07c8340d
        }
        // printf("Make_Output : values[%2d, %2d] = %.4f, %.4f\n",
        //    key, out_pos[target], d_value__associate_orgs[0][key],
        //    d_value__associate_orgs[1][key]);
      }
    }
    in_pos += STRIDE;
  }
}

<<<<<<< HEAD
template <typename VertexId, typename SizeT, typename Value,
          SizeT NUM_VERTEX_ASSOCIATES, SizeT NUM_VALUE__ASSOCIATES,
          int CUDA_ARCH, int LOG_THREADS>
__global__ void Make_Output_Kernel_SkipSelection(
    SizeT num_elements,
    // int        num_gpus,
    VertexId* d_keys_in, VertexId** d_vertex_associate_orgs,
    Value** d_value__associate_orgs, VertexId* d_keys_out,
    VertexId* d_vertex_associate_out, Value* d_value__associate_out) {
  SizeT in_pos = (SizeT)blockIdx.x * blockDim.x + threadIdx.x;
  const SizeT STRIDE = (SizeT)blockDim.x * gridDim.x;

  while (in_pos < num_elements) {
    VertexId key = d_keys_in[in_pos];
    SizeT out_pos = in_pos;

    // keys_out[0][out_pos] = key;
    d_keys_out[out_pos] = key;
    SizeT temp_out = out_pos * NUM_VERTEX_ASSOCIATES;
#pragma unroll
    for (int i = 0; i < NUM_VERTEX_ASSOCIATES; i++) {
      d_vertex_associate_out[temp_out] = d_vertex_associate_orgs[i][key];
      temp_out++;
    }
    temp_out = out_pos * NUM_VALUE__ASSOCIATES;
#pragma unroll
    for (int i = 0; i < NUM_VALUE__ASSOCIATES; i++) {
      d_value__associate_out[temp_out] = d_value__associate_orgs[i][key];
      temp_out++;
=======

template <typename VertexT, typename SizeT, typename ValueT,
          SizeT NUM_VERTEX_ASSOCIATES, SizeT NUM_VALUE__ASSOCIATES>
__global__ void MakeOutput_SkipSelection_Kernel(
    SizeT     num_elements,
    //int        num_gpus,
    VertexT  *d_keys_in,
    VertexT **d_vertex_associate_orgs,
    ValueT  **d_value__associate_orgs,
    VertexT  *d_keys_out,
    VertexT  *d_vertex_associate_out,
    ValueT   *d_value__associate_out)
{
    SizeT in_pos = (SizeT) blockIdx.x * blockDim.x + threadIdx.x;
    const SizeT STRIDE = (SizeT) blockDim.x * gridDim.x;

    while (in_pos < num_elements)
    {
        VertexT key     = d_keys_in[in_pos];
        SizeT    out_pos = in_pos;

        //keys_out[0][out_pos] = key;
        d_keys_out[out_pos] = key;
        SizeT temp_out = out_pos * NUM_VERTEX_ASSOCIATES;
        #pragma unroll
        for (int i = 0; i < NUM_VERTEX_ASSOCIATES; i++)
        {
            d_vertex_associate_out[temp_out]
                =d_vertex_associate_orgs[i][key];
            temp_out ++;
        }
        temp_out = out_pos * NUM_VALUE__ASSOCIATES;
        #pragma unroll
        for (int i = 0; i < NUM_VALUE__ASSOCIATES; i++)
        {
            d_value__associate_out[temp_out]
                =d_value__associate_orgs[i][key];
            temp_out ++;
        }
        in_pos += STRIDE;
>>>>>>> 07c8340d
    }
    in_pos += STRIDE;
  }
}

<<<<<<< HEAD
}  // namespace app
}  // namespace gunrock
=======
template <
    typename VertexT,
    typename SizeT,
    typename ValueT,
    int      NUM_VERTEX_ASSOCIATES,
    int      NUM_VALUE__ASSOCIATES,
    typename ExpandOpT>
__global__ void ExpandIncoming_Kernel(
    int      gpu_num,
    SizeT    num_elements,
    VertexT *keys_in,
    VertexT *vertex_associate_in,
    ValueT  *value__associate_in,
    SizeT   *out_length,
    VertexT *keys_out,
    ExpandOpT expand_op)
{
    typedef util::Block_Scan<SizeT, 9> BlockScanT;

    __shared__ typename BlockScanT::Temp_Space scan_space;
    __shared__ SizeT block_offset;
    SizeT in_pos = (SizeT)blockIdx.x * blockDim.x + threadIdx.x;
    const SizeT STRIDE = (SizeT)blockDim.x * gridDim.x;

    while (in_pos - threadIdx.x < num_elements)
    {
        bool to_process = true;
        SizeT out_pos = util::PreDefinedValues<SizeT>::InvalidValue;
        VertexT key = util::PreDefinedValues<VertexT>::InvalidValue;

        if (in_pos < num_elements)
        {
            key = keys_in[in_pos];
            to_process = expand_op(key, in_pos,
                vertex_associate_in, value__associate_in);
        } else to_process = false;

        BlockScanT::LogicScan(to_process, out_pos, scan_space);
        if (threadIdx.x == blockDim.x -1)
        {
            block_offset = atomicAdd(
                out_length, out_pos + ((to_process) ? 1 : 0));
        }
        __syncthreads();

        if (to_process && keys_out != NULL)
        {
            out_pos += block_offset;
            keys_out[out_pos] = key;
        }
        in_pos += STRIDE;
    }
}

} // namespace app
} // namespace gunrock
>>>>>>> 07c8340d

// Leave this at the end of the file
// Local Variables:
// mode:c++
// c-file-style: "NVIDIA"
// End:<|MERGE_RESOLUTION|>--- conflicted
+++ resolved
@@ -34,20 +34,6 @@
  * @param[in] in_preds Pointer to the input predecessor array.
  * @param[out] out_preds Pointer to the output predecessor array.
  */
-<<<<<<< HEAD
-template <typename VertexId, typename SizeT>
-__global__ void Copy_Preds(const SizeT num_elements, const VertexId* keys,
-                           const VertexId* in_preds, VertexId* out_preds) {
-  const SizeT STRIDE = (SizeT)gridDim.x * blockDim.x;
-  VertexId x = (SizeT)blockIdx.x * blockDim.x + threadIdx.x;
-  VertexId t;
-
-  while (x < num_elements) {
-    t = keys[x];
-    out_preds[t] = in_preds[t];
-    x += STRIDE;
-  }
-=======
 template <typename VertexT, typename SizeT>
 __global__ void CopyPreds_Kernel (
     const SizeT    num_elements,
@@ -64,7 +50,6 @@
         out_preds[t] = in_preds[t];
         x += STRIDE;
     }
->>>>>>> 07c8340d
 }
 
 /*
@@ -81,21 +66,6 @@
  * @param[out] out_preds Pointer to the output predecessor array.
  */
 template <typename VertexId, typename SizeT>
-<<<<<<< HEAD
-__global__ void Update_Preds(const SizeT num_elements, const SizeT nodes,
-                             const VertexId* keys, const VertexId* org_vertexs,
-                             const VertexId* in_preds, VertexId* out_preds) {
-  const SizeT STRIDE = (SizeT)gridDim.x * blockDim.x;
-  VertexId x = (SizeT)blockIdx.x * blockDim.x + threadIdx.x;
-  VertexId t, p;
-
-  while (x < num_elements) {
-    t = keys[x];
-    p = in_preds[t];
-    if (p < nodes) out_preds[t] = org_vertexs[p];
-    x += STRIDE;
-  }
-=======
 __global__ void UpdatePreds_Kernel (
     const SizeT     num_elements,
     const SizeT     nodes,
@@ -115,7 +85,6 @@
         if (p<nodes) out_preds[t] = org_vertexs[p];
         x+= STRIDE;
     }
->>>>>>> 07c8340d
 }
 
 /*
@@ -130,30 +99,6 @@
  * @param[in] partition_table Pointer to the partition table.
  * @param[out] marker
  */
-<<<<<<< HEAD
-template <typename VertexId, class SizeT>
-__global__ void Assign_Marker(const SizeT num_elements, const int num_gpus,
-                              const VertexId* const keys_in,
-                              const int* const partition_table,
-                              SizeT** marker) {
-  VertexId key;
-  int gpu;
-  // extern __shared__ SizeT* s_marker[];
-  SharedMemory<SizeT*> smem;
-  SizeT** s_marker = smem.getPointer();
-  const SizeT STRIDE = (SizeT)gridDim.x * blockDim.x;
-  SizeT x = (SizeT)blockIdx.x * blockDim.x + threadIdx.x;
-  if (threadIdx.x < num_gpus) s_marker[threadIdx.x] = marker[threadIdx.x];
-  __syncthreads();
-
-  while (x < num_elements) {
-    key = keys_in[x];
-    gpu = partition_table[key];
-    for (int i = 0; i < num_gpus; i++) s_marker[i][x] = (i == gpu) ? 1 : 0;
-    x += STRIDE;
-  }
-}
-=======
 /*template <typename VertexId, class SizeT>
 __global__ void Assign_Marker(
     const SizeT            num_elements,
@@ -182,7 +127,6 @@
         x += STRIDE;
     }
 }*/
->>>>>>> 07c8340d
 
 /*
  * @brief Assign marker backward function.
@@ -197,33 +141,6 @@
  * @param[in] partition_table Pointer to the partition table.
  * @param[out] marker
  */
-<<<<<<< HEAD
-template <typename VertexId, class SizeT>
-__global__ void Assign_Marker_Backward(const SizeT num_elements,
-                                       const int num_gpus,
-                                       const VertexId* const keys_in,
-                                       const SizeT* const offsets,
-                                       const int* const partition_table,
-                                       SizeT** marker) {
-  VertexId key;
-  // extern __shared__ SizeT* s_marker[];
-  SharedMemory<SizeT*> smem;
-  SizeT** s_marker = smem.getPointer();
-  const SizeT STRIDE = (SizeT)gridDim.x * blockDim.x;
-  SizeT x = (SizeT)blockIdx.x * blockDim.x + threadIdx.x;
-  if (threadIdx.x < num_gpus) s_marker[threadIdx.x] = marker[threadIdx.x];
-  __syncthreads();
-
-  while (x < num_elements) {
-    key = keys_in[x];
-    for (int gpu = 0; gpu < num_gpus; gpu++) s_marker[gpu][x] = 0;
-    if (key != -1)
-      for (SizeT i = offsets[key]; i < offsets[key + 1]; i++)
-        s_marker[partition_table[i]][x] = 1;
-    x += STRIDE;
-  }
-}
-=======
 /*template <typename VertexId, class SizeT>
 __global__ void Assign_Marker_Backward(
     const SizeT            num_elements,
@@ -253,7 +170,6 @@
         x+=STRIDE;
     }
 }*/
->>>>>>> 07c8340d
 
 /*
  * @brief Make output function.
@@ -404,55 +320,6 @@
   }
 }
 
-<<<<<<< HEAD
-template <typename VertexId, typename SizeT, typename Value,
-          SizeT NUM_VERTEX_ASSOCIATES, SizeT NUM_VALUE__ASSOCIATES,
-          int CUDA_ARCH, int LOG_THREADS>
-__global__ void Make_Output_Kernel(
-    SizeT num_elements, int num_gpus, SizeT* d_out_length, VertexId* d_keys_in,
-    int* d_partition_table, VertexId* d_convertion_table,
-    VertexId** d_vertex_associate_orgs, Value** d_value__associate_orgs,
-    VertexId** d_keys_outs, VertexId** d_vertex_associate_outs,
-    Value** d_value__associate_outs, bool skip_convertion = false) {
-  typedef util::Block_Scan<SizeT, CUDA_ARCH, LOG_THREADS> BlockScanT;
-  __shared__ typename BlockScanT::Temp_Space scan_space;
-  __shared__ SizeT sum_offset[8];
-  //__shared__ SizeT offset[8];
-  //__shared__ SizeT offset_zero;
-
-  SizeT in_pos = (SizeT)blockIdx.x * blockDim.x + threadIdx.x;
-  const SizeT STRIDE = (SizeT)blockDim.x * gridDim.x;
-
-  while (in_pos - threadIdx.x < num_elements) {
-    VertexId key = util::InvalidValue<VertexId>();
-    int target = util::InvalidValue<int>();
-    if (in_pos < num_elements) {
-      key = d_keys_in[in_pos];
-      target = d_partition_table[key];
-    }
-    SizeT out_pos = 0, out_offset = 0;
-    for (int gpu = 0; gpu < num_gpus; gpu++) {
-      // SizeT out_offset;
-      //__syncthreads();
-      BlockScanT::LogicScan((target == gpu) ? 1 : 0, out_offset, scan_space);
-      if (target == gpu) out_pos = out_offset;
-      if (threadIdx.x == blockDim.x - 1) {
-        // sum[gpu] = block_sum;
-        sum_offset[gpu] = out_offset + ((target == gpu) ? 1 : 0);
-        // offset[gpu] = atomicAdd(d_out_length + gpu, block_sum);
-        // printf("sum[%d] -> %d\n", gpu, sum[gpu]);
-        // if (gpu == 0) offset_zero = offset[gpu];
-      }
-      __syncthreads();
-    }
-    //__syncthreads();
-    if (threadIdx.x < num_gpus) {
-      // printf("sum[%d] = %d\n", threadIdx.x, sum[threadIdx.x]);
-      sum_offset[threadIdx.x] =
-          atomicAdd(d_out_length + threadIdx.x, sum_offset[threadIdx.x]);
-    }
-    __syncthreads();
-=======
 template <typename VertexT, typename SizeT, typename ValueT,
           SizeT NUM_VERTEX_ASSOCIATES, SizeT NUM_VALUE__ASSOCIATES>
 __global__ void MakeOutput_Kernel(
@@ -527,7 +394,6 @@
         } else {
             d_keys_outs[target][out_pos] = d_convertion_table[key];
         }
->>>>>>> 07c8340d
 
     if (in_pos >= num_elements) break;
     // printf("(%4d, %4d) : in_pos = %d, key = %d, target = %d, out_pos = %d +
@@ -565,80 +431,6 @@
   }
 }
 
-<<<<<<< HEAD
-template <typename VertexId, typename SizeT, typename Value,
-          SizeT NUM_VERTEX_ASSOCIATES, SizeT NUM_VALUE__ASSOCIATES,
-          int CUDA_ARCH, int LOG_THREADS>
-__global__ void Make_Output_Backward_Kernel(
-    SizeT num_elements, int num_gpus, SizeT* d_out_length, VertexId* d_keys_in,
-    SizeT* d_offsets, int* d_partition_table, VertexId* d_convertion_table,
-    VertexId** d_vertex_associate_orgs, Value** d_value__associate_orgs,
-    VertexId** d_keys_outs, VertexId** d_vertex_associate_outs,
-    Value** d_value__associate_outs, bool skip_convertion = false) {
-  typedef util::Block_Scan<SizeT, CUDA_ARCH, LOG_THREADS> BlockScanT;
-  __shared__ typename BlockScanT::Temp_Space scan_space;
-  __shared__ SizeT sum_offset[8];
-  SizeT out_pos[8];
-  unsigned char gpu_select[8];
-  //__shared__ SizeT offset[8];
-  //__shared__ SizeT offset_zero;
-
-  SizeT in_pos = (SizeT)blockIdx.x * blockDim.x + threadIdx.x;
-  const SizeT STRIDE = (SizeT)blockDim.x * gridDim.x;
-
-  while (in_pos - threadIdx.x < num_elements) {
-    VertexId key = util::InvalidValue<VertexId>();
-    for (int gpu = 0; gpu < num_gpus; gpu++) gpu_select[gpu] = 0;
-    if (in_pos < num_elements) {
-      key = d_keys_in[in_pos];
-      for (int i = d_offsets[key]; i < d_offsets[key + 1]; i++)
-        gpu_select[d_partition_table[i]] = 1;
-    }
-    // SizeT    out_pos = 0, out_offset = 0;
-    for (int gpu = 0; gpu < num_gpus; gpu++) {
-      BlockScanT::LogicScan(gpu_select[gpu], out_pos[gpu], scan_space);
-      if (threadIdx.x == blockDim.x - 1) {
-        sum_offset[gpu] = out_pos[gpu] + gpu_select[gpu];
-      }
-      __syncthreads();
-    }
-    if (threadIdx.x < num_gpus) {
-      if (sum_offset[threadIdx.x] != 0)
-        sum_offset[threadIdx.x] =
-            atomicAdd(d_out_length + threadIdx.x, sum_offset[threadIdx.x]);
-    }
-    __syncthreads();
-
-    if (in_pos >= num_elements) break;
-    if (key < 0) {
-      in_pos += STRIDE;
-      continue;
-    }
-
-    for (int i = d_offsets[key]; i < d_offsets[key + 1]; i++) {
-      int target = d_partition_table[i];
-      out_pos[target] += sum_offset[target] - 1;
-      if (skip_convertion) {
-        d_keys_outs[target][out_pos[target]] = key;
-      } else {
-        d_keys_outs[target][out_pos[target]] = d_convertion_table[i];
-      }
-
-      if (target != 0) {
-        SizeT out_offset = out_pos[target] * NUM_VERTEX_ASSOCIATES;
-        //#pragma unroll
-        for (int i = 0; i < NUM_VERTEX_ASSOCIATES; i++) {
-          d_vertex_associate_outs[target][out_offset] =
-              d_vertex_associate_orgs[i][key];
-          out_offset++;
-        }
-        out_offset = out_pos[target] * NUM_VALUE__ASSOCIATES;
-        //#pragma unroll
-        for (int i = 0; i < NUM_VALUE__ASSOCIATES; i++) {
-          d_value__associate_outs[target][out_offset] =
-              d_value__associate_orgs[i][key];
-          out_offset++;
-=======
 template <typename VertexT, typename SizeT, typename ValueT,
           SizeT NUM_VERTEX_ASSOCIATES, SizeT NUM_VALUE__ASSOCIATES>
 __global__ void MakeOutput_Backward_Kernel(
@@ -733,7 +525,6 @@
                 //printf("Make_Output : values[%2d, %2d] = %.4f, %.4f\n",
                 //    key, out_pos[target], d_value__associate_orgs[0][key], d_value__associate_orgs[1][key]);
             }
->>>>>>> 07c8340d
         }
         // printf("Make_Output : values[%2d, %2d] = %.4f, %.4f\n",
         //    key, out_pos[target], d_value__associate_orgs[0][key],
@@ -743,38 +534,6 @@
     in_pos += STRIDE;
   }
 }
-
-<<<<<<< HEAD
-template <typename VertexId, typename SizeT, typename Value,
-          SizeT NUM_VERTEX_ASSOCIATES, SizeT NUM_VALUE__ASSOCIATES,
-          int CUDA_ARCH, int LOG_THREADS>
-__global__ void Make_Output_Kernel_SkipSelection(
-    SizeT num_elements,
-    // int        num_gpus,
-    VertexId* d_keys_in, VertexId** d_vertex_associate_orgs,
-    Value** d_value__associate_orgs, VertexId* d_keys_out,
-    VertexId* d_vertex_associate_out, Value* d_value__associate_out) {
-  SizeT in_pos = (SizeT)blockIdx.x * blockDim.x + threadIdx.x;
-  const SizeT STRIDE = (SizeT)blockDim.x * gridDim.x;
-
-  while (in_pos < num_elements) {
-    VertexId key = d_keys_in[in_pos];
-    SizeT out_pos = in_pos;
-
-    // keys_out[0][out_pos] = key;
-    d_keys_out[out_pos] = key;
-    SizeT temp_out = out_pos * NUM_VERTEX_ASSOCIATES;
-#pragma unroll
-    for (int i = 0; i < NUM_VERTEX_ASSOCIATES; i++) {
-      d_vertex_associate_out[temp_out] = d_vertex_associate_orgs[i][key];
-      temp_out++;
-    }
-    temp_out = out_pos * NUM_VALUE__ASSOCIATES;
-#pragma unroll
-    for (int i = 0; i < NUM_VALUE__ASSOCIATES; i++) {
-      d_value__associate_out[temp_out] = d_value__associate_orgs[i][key];
-      temp_out++;
-=======
 
 template <typename VertexT, typename SizeT, typename ValueT,
           SizeT NUM_VERTEX_ASSOCIATES, SizeT NUM_VALUE__ASSOCIATES>
@@ -815,16 +574,11 @@
             temp_out ++;
         }
         in_pos += STRIDE;
->>>>>>> 07c8340d
     }
     in_pos += STRIDE;
   }
 }
 
-<<<<<<< HEAD
-}  // namespace app
-}  // namespace gunrock
-=======
 template <
     typename VertexT,
     typename SizeT,
@@ -881,7 +635,6 @@
 
 } // namespace app
 } // namespace gunrock
->>>>>>> 07c8340d
 
 // Leave this at the end of the file
 // Local Variables:
