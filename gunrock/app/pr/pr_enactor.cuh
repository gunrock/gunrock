// ---------------------------------------------------------------------------
// Gunrock -- Fast and Efficient GPU Graph Library
// ---------------------------------------------------------------------------
// This source code is distributed under the terms of LICENSE.TXT
// in the root directory of this source distribution.
// ---------------------------------------------------------------------------

/**
* @file
* pr_enactor.cuh
*
* @brief PR Problem Enactor
*/

#pragma once

#include <gunrock/util/track_utils.cuh>
#include <gunrock/util/sort_device.cuh>
#include <gunrock/app/enactor_base.cuh>
#include <gunrock/app/enactor_iteration.cuh>
#include <gunrock/app/enactor_loop.cuh>
#include <gunrock/app/pr/pr_problem.cuh>
#include <gunrock/oprtr/oprtr.cuh>

namespace gunrock {
namespace app {
namespace pr {

/**
 * @brief Speciflying parameters for SSSP Enactor
 * @param parameters The util::Parameter<...> structure holding all parameter info
 * \return cudaError_t error message(s), if any
 */
cudaError_t UseParameters_enactor(util::Parameters &parameters)
{
    cudaError_t retval = cudaSuccess;
    GUARD_CU(app::UseParameters_enactor(parameters));
    
    GUARD_CU(parameters.Use<bool>(
        "pull",
        util::OPTIONAL_ARGUMENT | util::MULTI_VALUE | util::OPTIONAL_PARAMETER,
        false,
        "Whether to use pull direction PageRank.",
        __FILE__, __LINE__));

    return retval;
}

/**
 * @brief defination of SSSP iteration loop
 * @tparam EnactorT Type of enactor
 */
template <typename EnactorT>
struct PRIterationLoop : public IterationLoopBase
    <EnactorT, Use_FullQ | Push>
{
    typedef typename EnactorT::VertexT VertexT;
    typedef typename EnactorT::SizeT   SizeT;
    typedef typename EnactorT::ValueT  ValueT;
    typedef typename EnactorT::Problem::GraphT::GpT  GpT;
    typedef IterationLoopBase <EnactorT, Use_FullQ | Push> BaseIterationLoop;

    PRIterationLoop() : BaseIterationLoop() {}

    /**
     * @brief Core computation of PageRank, one iteration
     * @param[in] peer_ Which GPU peers to work on, 0 means local
     * \return cudaError_t error message(s), if any
     */
    cudaError_t Core(int peer_ = 0)
    {
        // Data PageRank that works on
        auto         &enactor            =   this -> enactor[0];
        auto         &gpu_num            =   this -> gpu_num;
        auto         &data_slice         =   enactor.problem -> data_slices[gpu_num][0];
        auto         &enactor_slice      =   enactor.enactor_slices[gpu_num * enactor.num_gpus + peer_];
        auto         &enactor_stats      =   enactor_slice.enactor_stats;
        auto         &graph              =   data_slice.sub_graph[0];
        auto         &rank_curr          =   data_slice.rank_curr;
        auto         &rank_next          =   data_slice.rank_next;
        auto         &rank_temp          =   data_slice.rank_temp;
        auto         &rank_temp2         =   data_slice.rank_temp2;
        auto         &degrees            =   data_slice.degrees;
        auto         &local_vertices     =   data_slice.local_vertices;
        auto         &delta              =   data_slice.delta;
        auto         &threshold          =   data_slice.threshold;
        auto         &reset_value        =   data_slice.reset_value;
        auto         &frontier           =   enactor_slice.frontier;
        auto         &oprtr_parameters   =   enactor_slice.oprtr_parameters;
        auto         &retval             =   enactor_stats.retval;
        auto         &iteration          =   enactor_stats.iteration;
        auto          null_ptr           =  &local_vertices;
        null_ptr = NULL;

        if (iteration != 0)
        {
            if (enactor.flag & Debug)
                util::cpu_mt::PrintMessage("Filter start.", gpu_num, iteration, peer_);
            auto filter_op = [rank_curr, rank_next, degrees, delta, threshold, reset_value]
            __host__ __device__ (
                const VertexT &src, VertexT &dest, const SizeT &edge_id,
                const VertexT &input_item, const SizeT &input_pos,
                SizeT &output_pos) -> bool
            {
                ValueT old_value = rank_curr[dest];
                ValueT new_value = delta * rank_next[dest];
                new_value = reset_value + new_value;
                if (degrees[dest] != 0)
                    new_value /= degrees[dest];
                if (!isfinite(new_value))
                    new_value = 0;
                rank_curr[dest] = new_value;
                //if (util::isTracking(dest))
                //    printf("rank[%d] = %f -> %f = (%f + %f * %f) / %d\n",
                //        dest, old_value, new_value, reset_value,
                //        delta, rank_next[dest], degrees[dest]);
                return (fabs(new_value - old_value) > (threshold * old_value));
            };

            frontier.queue_length = data_slice.local_vertices.GetSize();
            enactor_stats.nodes_queued[0] += frontier.queue_length;
            frontier.queue_reset = true;
            oprtr_parameters.filter_mode = "BY_PASS";

            // filter kernel
            GUARD_CU(oprtr::Filter<oprtr::OprtrType_V2V>(
                graph.coo(), &local_vertices, null_ptr,
                oprtr_parameters, filter_op));
            
            if (enactor.flag & Debug)
                util::cpu_mt::PrintMessage("Filter end.",
                    gpu_num, iteration, peer_);

            frontier.queue_index++;
            // Get back the resulted frontier length
            GUARD_CU(frontier.work_progress.GetQueueLength(
                frontier.queue_index, frontier.queue_length,
                false, oprtr_parameters.stream, true));

            if (!data_slice.pull)
            {
                GUARD_CU(rank_next.ForEach(
                    []__host__ __device__(ValueT &rank)
                    {
                        rank = 0.0;
                    }, graph.nodes, util::DEVICE, oprtr_parameters.stream));
            }

            GUARD_CU2(cudaStreamSynchronize(oprtr_parameters.stream),
                "cudaStreamSynchronize failed");
            data_slice.num_updated_vertices = frontier.queue_length;
        }

        if (data_slice.pull)
        {
            if (enactor.flag & Debug)
                util::cpu_mt::PrintMessage("NeighborReduce start.",
                    gpu_num, iteration, peer_);

            auto advance_op = [rank_curr, graph] 
            __host__ __device__ (
                const VertexT &src, VertexT &dest, const SizeT &edge_id,
                const VertexT &input_item, const SizeT &input_pos,
                SizeT &output_pos) -> ValueT
            {
                return rank_curr[dest];
            };
           
            oprtr_parameters.reduce_values_out   = &rank_next;
            oprtr_parameters.reduce_reset        = true;
            oprtr_parameters.reduce_values_temp  = &rank_temp;
            oprtr_parameters.reduce_values_temp2 = &rank_temp2;
            oprtr_parameters.advance_mode        = "ALL_EDGES";
            frontier.queue_length = graph.nodes;
            frontier.queue_reset  = true;
            GUARD_CU(oprtr::NeighborReduce<oprtr::OprtrType_V2V | 
                oprtr::OprtrMode_REDUCE_TO_SRC | oprtr::ReduceOp_Plus>(
                graph.csc(), null_ptr, null_ptr,
                oprtr_parameters, advance_op, 
                []__host__ __device__ (const ValueT &a, const ValueT &b)
                {
                    return a+b;
                }, (ValueT)0));
        }
<<<<<<< HEAD

        else {
            if (enactor.flag & Debug)
                util::cpu_mt::PrintMessage("Advance start.",
                    gpu_num, iteration, peer_);

=======

        else {
            if (enactor.flag & Debug)
                util::cpu_mt::PrintMessage("Advance start.",
                    gpu_num, iteration, peer_);

>>>>>>> 218d69df
            auto advance_op = [rank_curr, rank_next] __host__ __device__ (
                const VertexT &src, VertexT &dest, const SizeT &edge_id,
                const VertexT &input_item, const SizeT &input_pos,
                SizeT &output_pos) -> bool
            {
                //printf("%d -> %d\n", src, dest);
                ValueT add_value = rank_curr[src];
                if (isfinite(add_value))
                {
                    atomicAdd(rank_next + dest, add_value);
                    //ValueT old_val = atomicAdd(rank_next + dest, add_value);
                    //if (dest == 42029)
                    //    printf("rank[%d] = %f = %f (rank[%d]) + %f\n",
                    //        dest, old_val + add_value, add_value, src, old_val);
                }
                return true;
            };

            // Edge Map
            frontier.queue_length = local_vertices.GetSize();
            frontier.queue_reset  = true;
            oprtr_parameters.advance_mode = "ALL_EDGES";
            GUARD_CU(oprtr::Advance<oprtr::OprtrType_V2V>(
                graph.coo(), &local_vertices, null_ptr,
                oprtr_parameters, advance_op));
        }

        enactor_stats.edges_queued[0] += graph.edges;
        return retval;
    }

    cudaError_t Compute_OutputLength(int peer_)
    {
        // No need to load balance or get output size
        return cudaSuccess;
    }

    cudaError_t Check_Queue_Size(int peer_)
    {
        // no need to check queue size for PR
        return cudaSuccess;
    }

    /**
     * @brief Routine to combine received data and local data
     * @tparam NUM_VERTEX_ASSOCIATES Number of data associated with each transmition item, typed VertexT
     * @tparam NUM_VALUE__ASSOCIATES Number of data associated with each transmition item, typed ValueT
     * @param  received_length The numver of transmition items received
     * @param[in] peer_ which peer GPU the data came from
     * \return cudaError_t error message(s), if any
     */
    template <
        int NUM_VERTEX_ASSOCIATES,
        int NUM_VALUE__ASSOCIATES>
    cudaError_t ExpandIncoming(SizeT &received_length, int peer_)
    {
        auto &data_slice = this -> enactor ->
            problem -> data_slices[this -> gpu_num][0];
        auto &rank_next  = data_slice.rank_next;

        auto expand_op = [rank_next]
        __host__ __device__ (
            VertexT &key, const SizeT &in_pos,
            VertexT *vertex_associate_ins,
            ValueT  *value__associate_ins) -> bool
        {
            ValueT in_val = value__associate_ins[in_pos];
            atomicAdd(rank_next + key, in_val);
            return false;
        };

        cudaError_t retval = BaseIterationLoop:: template ExpandIncomingBase
            <NUM_VERTEX_ASSOCIATES, NUM_VALUE__ASSOCIATES>
            (received_length, peer_, expand_op);
        return retval;
    }

    cudaError_t UpdatePreds(SizeT num_elements)
    {
        // No need to update predecessors
        return cudaSuccess;
    }

    /*
     * @brief Make_Output function.
     * @tparam NUM_VERTEX_ASSOCIATES
     * @tparam NUM_VALUE__ASSOCIATES
     */
    template <
        int NUM_VERTEX_ASSOCIATES,
        int NUM_VALUE__ASSOCIATES>
    cudaError_t MakeOutput(SizeT num_elements)
    {
        cudaError_t retval = cudaSuccess;
        int   num_gpus   = this -> enactor -> num_gpus;
        int   gpu_num    = this -> gpu_num;
        auto &enactor    = this -> enactor[0];
        auto &enactor_slice = enactor.enactor_slices[gpu_num * num_gpus
            + ((enactor.flag & Size_Check) ? 0 : num_gpus)];
        auto &mgpu_slice = enactor.mgpu_slices[gpu_num];
        auto &data_slice = enactor.problem -> data_slices[gpu_num][0];
        auto &rank_next  = data_slice.rank_next;
        cudaStream_t stream = enactor_slice.stream;

        if (num_gpus < 2)
            return retval;

        for (int peer_ = 1; peer_ < num_gpus; peer_ ++)
        {
            auto &remote_vertices_out = data_slice.remote_vertices_out[peer_];
            mgpu_slice.out_length[peer_] = remote_vertices_out.GetSize();
            GUARD_CU(mgpu_slice.value__associate_out[peer_].ForAll(
                [remote_vertices_out, rank_next]
                __host__ __device__(ValueT *values_out, const SizeT &pos)
                {
                    values_out[pos] = rank_next[remote_vertices_out[pos]];
                }, mgpu_slice.out_length[peer_], util::DEVICE, stream));
        }
        return retval;
    }

    bool Stop_Condition(int gpu_num = 0)
    {
        auto &enactor_slices = this -> enactor -> enactor_slices;
        int num_gpus = this -> enactor -> num_gpus;
        for (int gpu = 0; gpu < num_gpus * num_gpus; gpu++)
        {
            auto &retval = enactor_slices[gpu].enactor_stats.retval;
            if (retval == cudaSuccess) continue;
            printf("(CUDA error %d @ GPU %d: %s\n",
                retval, gpu % num_gpus, cudaGetErrorString(retval));
            fflush(stdout);
            return true;
        }

        auto &data_slices = this -> enactor -> problem -> data_slices;
        bool all_zero = true;
        for (int gpu =0; gpu < num_gpus; gpu++)
        if (data_slices[gpu]-> num_updated_vertices)//PR_queue_length > 0)
        {
            //printf("data_slice[%d].PR_queue_length = %d\n", gpu, data_slice[gpu]->PR_queue_length);
            all_zero = false;
        }
        if (all_zero) return true;

        for (int gpu = 0; gpu < num_gpus; gpu++)
        if (enactor_slices[gpu * num_gpus].enactor_stats.iteration
            < data_slices[0] -> max_iter)
        {
            //printf("enactor_stats[%d].iteration = %lld\n", gpu, enactor_stats[gpu * num_gpus].iteration);
            return false;
        }
        return true;
    }
};

/**
 * @brief PageRank enactor class.
 * @tparam _Problem Problem type we process on
 * @tparam ARRAY_FLAG Flags for util::Array1D used in the enactor
 * @tparam cudaHostRegisterFlag Flags for util::Array1D used in the enactor
 */
template <
    typename _Problem,
    util::ArrayFlag ARRAY_FLAG = util::ARRAY_NONE,
    unsigned int cudaHostRegisterFlag = cudaHostRegisterDefault>
class Enactor :
    public EnactorBase<
        typename _Problem::GraphT,
        typename _Problem::VertexT, // LabelT
        typename _Problem::ValueT,
        ARRAY_FLAG, cudaHostRegisterFlag>
{
public:
    // Definations
    typedef _Problem                   Problem ;
    typedef typename Problem::SizeT    SizeT   ;
    typedef typename Problem::VertexT  VertexT ;
    typedef typename Problem::ValueT   ValueT  ;
    typedef typename Problem::GraphT   GraphT  ;
    typedef EnactorBase<GraphT, VertexT, ValueT, ARRAY_FLAG, cudaHostRegisterFlag>
        BaseEnactor;
    typedef Enactor<Problem, ARRAY_FLAG, cudaHostRegisterFlag>
        EnactorT;
    typedef PRIterationLoop<EnactorT> IterationT;

    // Members
    Problem     *problem   ;
    IterationT  *iterations;

    // Methods
   /**
     * \addtogroup PublicInterface
     * @{
     */

    /**
     * @brief PREnactor constructor
     */
    Enactor() :
        BaseEnactor("pr"),
        problem    (NULL)
    {
        this -> max_num_vertex_associates = 0;
        this -> max_num_value__associates = 1;
    }

    /**
     *  @brief PREnactor destructor
     */
    virtual ~Enactor()
    {
        //Release();
    }

    /*
     * @brief Releasing allocated memory space
     * @param target The location to release memory from
     * \return cudaError_t error message(s), if any
     */
    cudaError_t Release(util::Location target = util::LOCATION_ALL)
    {
        cudaError_t retval = cudaSuccess;
        GUARD_CU(BaseEnactor::Release(target));
        delete []iterations; iterations = NULL;
        problem = NULL;
        return retval;
    }

    /**
     * @brief Initialize the enactor.
     * @param[in] problem The problem object.
     * @param[in] target Target location of data
     * \return cudaError_t error message(s), if any
     */
    cudaError_t Init(
        Problem          &problem,
        util::Location    target = util::DEVICE)
    {
        cudaError_t retval = cudaSuccess;
        this -> problem = &problem;

        GUARD_CU(BaseEnactor::Init(
            problem, Enactor_None, 2, NULL, target, false));

        iterations = new IterationT[this -> num_gpus];
        for (int gpu = 0; gpu < this -> num_gpus; gpu ++)
        {
            GUARD_CU(iterations[gpu].Init(this, gpu));
        }

        if (this -> num_gpus == 1)
        {
            GUARD_CU(this -> Init_Threads(this,
                (CUT_THREADROUTINE)&(GunrockThread<EnactorT>)));
            return retval;
        }

        auto &data_slices = problem.data_slices;
        for (int gpu = 0; gpu < this -> num_gpus; gpu++)
        {
            auto &data_slice_l = data_slices[gpu][0];
            if (target & util::DEVICE)
                GUARD_CU(util::SetDevice(this -> gpu_idx[gpu]));

            for (int peer = 0; peer < this -> num_gpus; peer++)
            {
                if (peer == gpu) continue;
                int peer_ = (peer < gpu) ? peer + 1 : peer;
                int gpu_  = (peer < gpu) ? gpu : gpu + 1;
                auto &data_slice_p = data_slices[peer][0];

                data_slice_l.in_counters[peer_] = data_slice_p.out_counters[gpu_];
                if (gpu != 0)
                {
                    data_slice_l.remote_vertices_in[peer_].SetPointer(
                        data_slice_p.remote_vertices_out[gpu_].GetPointer(util::HOST),
                        data_slice_p.remote_vertices_out[gpu_].GetSize(),
                        util::HOST);
                } else {
                    data_slice_l.remote_vertices_in[peer_].SetPointer(
                        data_slice_p.remote_vertices_out[gpu_].GetPointer(util::HOST),
                        max(data_slice_p.remote_vertices_out[gpu_].GetSize(),
                            data_slice_p.local_vertices.GetSize()),
                        util::HOST);
                }
                GUARD_CU(data_slice_l.remote_vertices_in[peer_].Move(
                    util::HOST, target,
                    data_slice_p.remote_vertices_out[gpu_].GetSize()));

                for (int t=0; t<2; t++)
                {
                    GUARD_CU(this ->mgpu_slices[gpu].value__associate_in[t][peer_].
                        EnsureSize_(data_slice_l.in_counters[peer_], target));
                }
            }
        }

        for (int gpu = 1; gpu < this -> num_gpus; gpu++)
        {
            if (target & util::DEVICE)
                GUARD_CU(util::SetDevice(this -> gpu_idx[gpu]));
            GUARD_CU(this -> mgpu_slices[gpu].value__associate_out[1].
                EnsureSize_(problem.data_slices[gpu] -> local_vertices.GetSize(),
                    target));
        }

        if (target & util::DEVICE)
            GUARD_CU(util::SetDevice(this -> gpu_idx[0]));
        for (int peer = 1; peer < this -> num_gpus; peer++)
        {
            GUARD_CU(this -> mgpu_slices[0].value__associate_in[0][peer].
                EnsureSize_(problem.data_slices[peer] -> local_vertices.GetSize(), target));
        }

        GUARD_CU(this -> Init_Threads(this,
            (CUT_THREADROUTINE)&(GunrockThread<EnactorT>)));
        return retval;
    }

    /**
     * @brief Reset enactor
     * @param[in] src Source node to start primitive.
     * @param[in] target Target location of data
     * \return cudaError_t error message(s), if any
     */
    cudaError_t Reset(VertexT src, util::Location target = util::DEVICE)
    {
        cudaError_t retval = cudaSuccess;
        GUARD_CU(BaseEnactor::Reset(target));

        for (int gpu=0; gpu < this->num_gpus; gpu++)
        {
            /*thread_slices[gpu].status = ThreadSlice::Status::Wait;

            if (retval = util::SetDevice(problem -> gpu_idx[gpu]))
                return retval;
            if (AdvanceKernelPolicy::ADVANCE_MODE ==  gunrock::oprtr::advance::TWC_FORWARD)
            {
                //return retval;
            } else {
                bool over_sized = false;
                if (retval = Check_Size<SizeT, SizeT> (
                    this -> size_check, "scanned_edges",
                    problem -> data_slices[gpu] -> local_vertices.GetSize() + 2,
                    problem -> data_slices[gpu] -> scanned_edges,
                    over_sized, -1, -1, -1, false)) return retval;
                this -> frontier_attribute [gpu * this -> num_gpus].queue_length
                    = problem -> data_slices[gpu] -> local_vertices.GetSize();

                retval = gunrock::oprtr::advance::ComputeOutputLength
                    <AdvanceKernelPolicy, Problem, PRFunctor<VertexId, SizeT, Value, Problem>,
                    gunrock::oprtr::advance::V2V>(
                    this -> frontier_attribute + gpu * this -> num_gpus,//frontier_attribute,
                    problem -> graph_slices[gpu] -> row_offsets.GetPointer(util::DEVICE),//d_offsets,
                    problem -> graph_slices[gpu] -> column_indices.GetPointer(util::DEVICE),//d_indices,
                    (SizeT   *)NULL, ///d_inv_offsets,
                    (VertexId*)NULL,//d_inv_indices,
                    problem -> data_slices[gpu] -> local_vertices.GetPointer(util::DEVICE),//d_in_key_queue,
                    problem -> data_slices[gpu] -> scanned_edges[0].GetPointer(util::DEVICE),//partitioned_scanned_edges->GetPointer(util::DEVICE),
                    problem -> graph_slices[gpu] -> nodes,//max_in,
                    problem -> graph_slices[gpu] -> edges,//max_out,
                    thread_slices[gpu].context[0][0],
                    problem -> data_slices[gpu] -> streams[0],
                    //ADVANCE_TYPE,
                    false,
                    false,
                    false);

                if (retval = this -> frontier_attribute[gpu * this -> num_gpus].output_length.Move(util::DEVICE, util::HOST,
                    1, 0, problem -> data_slices[gpu] -> streams[0]))
                    return retval;
                if (retval = util::GRError(cudaStreamSynchronize(problem -> data_slices[gpu] -> streams[0]),
                    "cudaStreamSynchronize failed", __FILE__, __LINE__))
                    return retval;
            }*/

            for (int peer = 0; peer < this -> num_gpus; peer++)
            {
                auto &frontier = this ->
                    enactor_slices[gpu * this -> num_gpus + peer].frontier;

                frontier.queue_length  = (peer != 0 ) ? 0 :
                    this -> problem -> data_slices[gpu] -> local_vertices.GetSize();
                frontier.queue_index   = 0;        // Work queue index
                frontier.queue_reset   = true;
                this -> enactor_slices[gpu * this -> num_gpus + peer]
                    .enactor_stats.iteration     = 0;
            }

            if (this -> num_gpus > 1)
            {
                if (target & util::DEVICE)
                    GUARD_CU(util::SetDevice(this -> gpu_idx[gpu]));

                this -> mgpu_slices[gpu].value__associate_orgs[0] =
                    this -> problem -> data_slices[gpu] -> rank_next.GetPointer(target);
                GUARD_CU(this -> mgpu_slices[gpu].value__associate_orgs.Move(
                    util::HOST, target));
            }
        }

        GUARD_CU(BaseEnactor::Sync());
        return retval;
    }

    /**
      * @brief one run of sssp, to be called within GunrockThread
      * @param thread_data Data for the CPU thread
      * \return cudaError_t error message(s), if any
      */
    cudaError_t Run(ThreadSlice &thread_data)
    {
        gunrock::app::Iteration_Loop<0, 1, IterationT>(
            thread_data, iterations[thread_data.thread_num]);
        return cudaSuccess;
    }

    /**
     * @brief Enacts a PR computing on the specified graph.
     * @param[in] src Source node to start primitive.
     * \return cudaError_t error message(s), if any
     */
    cudaError_t Enact(VertexT src)
    {
        cudaError_t  retval     = cudaSuccess;
        GUARD_CU(this -> Run_Threads(this));
        util::PrintMsg("GPU PageRank Done.", this -> flag & Debug);
        return retval;
    }

    cudaError_t Extract()
    {
        cudaError_t retval = cudaSuccess;
        auto &data_slices = this -> problem -> data_slices;
        int num_gpus = this -> num_gpus;
        for (int gpu_num = 1; gpu_num < num_gpus; gpu_num ++)
        {
            GUARD_CU(util::SetDevice(this -> gpu_idx[gpu_num]));
            auto &data_slice = data_slices[gpu_num][0];
            auto &enactor_slice = this -> enactor_slices[gpu_num * num_gpus];
            auto &degrees    = data_slice.degrees;
            auto &rank_curr  = data_slice.rank_curr;
            auto &rank_out   = this -> mgpu_slices[gpu_num].value__associate_out[1];
            auto &enactor_stats = enactor_slice.enactor_stats;
            auto &stream = enactor_slice.stream2;

            GUARD_CU(data_slice.local_vertices.ForAll(
                [rank_curr, degrees, rank_out]
                __host__ __device__(VertexT *vertices, const SizeT &pos)
                {
                    VertexT v = vertices[pos];
                    ValueT rank = rank_curr[v];
                    if (degrees[v] != 0)
                        rank *= degrees[v];
                    rank_out[pos] = rank;
                }, data_slice.local_vertices.GetSize(), util::DEVICE, stream));

            enactor_stats.iteration = 0;
            PushNeighbor <EnactorT, 0, 1> (*this, gpu_num, 0);
            SetRecord(this -> mgpu_slices[gpu_num],
                enactor_stats.iteration, 1, 0, stream);
            data_slice.final_event_set = true;
        }

        GUARD_CU(util::SetDevice(this -> gpu_idx[0]));
        auto &data_slice = data_slices[0][0];
        auto &enactor_slice = this -> enactor_slices[0];
        auto &degrees    = data_slice.degrees;
        auto &rank_curr  = data_slice.rank_curr;
        auto &stream     = enactor_slice.stream2;
        GUARD_CU(data_slice.local_vertices.ForAll(
            [rank_curr, degrees]
            __host__ __device__(VertexT *vertices, const SizeT &pos)
            {
                VertexT v = vertices[pos];
                ValueT rank = rank_curr[v];
                if (degrees[v] != 0)
                    rank *= degrees[v];
                rank_curr[v] = rank;
            }, data_slice.local_vertices.GetSize(), util::DEVICE, stream));

        for (int peer = 1; peer < num_gpus; peer++)
        {
            GUARD_CU2(cudaMemcpyAsync(
                data_slice.remote_vertices_in[peer].GetPointer(util::DEVICE),
                data_slices[peer] -> local_vertices.GetPointer(util::HOST),
                sizeof(VertexT) * data_slices[peer] -> local_vertices.GetSize(),
                cudaMemcpyHostToDevice, this -> enactor_slices[peer].stream),
                "cudaMemcpyAsync failed");
        }

        for (int peer = 1; peer < num_gpus; peer++)
        {
            int peer_iteration
                = this -> enactor_slices[peer * num_gpus].enactor_stats.iteration;
            GUARD_CU2(cudaStreamWaitEvent(this -> enactor_slices[peer].stream,
                this -> mgpu_slices[peer].events[peer_iteration%4][0][0], 0),
                "cudaStreamWaitEvent failed");

            auto &rank_in = this ->
                mgpu_slices[0].value__associate_in[peer_iteration%2][peer];
            GUARD_CU(data_slice.remote_vertices_in[peer].ForAll(
                [rank_curr, rank_in]
                __host__ __device__(VertexT *keys_in, SizeT &pos)
                {
                    VertexT v = keys_in[pos];
                    rank_curr[v] = rank_in[pos];
                }, data_slices[peer] -> local_vertices.GetSize(), util::DEVICE,
                this -> enactor_slices[peer].stream));

            GUARD_CU2(cudaEventRecord(this -> mgpu_slices[0].
                events[enactor_slice.enactor_stats.iteration %4][peer][0],
                this -> enactor_slices[peer].stream),
                "cudaEventRecord failed");
            GUARD_CU2(cudaStreamWaitEvent(this -> enactor_slices[0].stream,
                this -> mgpu_slices[0].
                    events[enactor_slice.enactor_stats.iteration %4][peer][0], 0),
                "cudaStreamWaitEvent failed");
        }

        SizeT nodes = data_slice.org_nodes;
        GUARD_CU(data_slice.node_ids   .EnsureSize_(nodes, util::DEVICE));
        GUARD_CU(data_slice.temp_vertex.EnsureSize_(nodes, util::DEVICE));
        
        GUARD_CU(data_slice.node_ids.ForAll(
            []__host__ __device__ (VertexT *ids, const SizeT &pos)
            {
                ids[pos] = pos;
            }, nodes, util::DEVICE, this -> enactor_slices[0].stream));

        //util::PrintMsg("#nodes = " + std::to_string(nodes));
        /*size_t cub_required_size = 0;
        void* temp_storage = NULL;
        cub::DoubleBuffer<ValueT > key_buffer(
            data_slice.rank_curr.GetPointer(util::DEVICE),
            data_slice.rank_next.GetPointer(util::DEVICE));
        cub::DoubleBuffer<VertexT> value_buffer(
            data_slice.node_ids   .GetPointer(util::DEVICE),
            data_slice.temp_vertex.GetPointer(util::DEVICE));
        GUARD_CU2(cub::DeviceRadixSort::SortPairsDescending(
            temp_storage, cub_required_size,
            key_buffer, value_buffer, nodes,
            0, sizeof(ValueT) * 8, this -> enactor_slices[0].stream),
            "cubDeviceRadixSort failed");
        GUARD_CU(data_slice.cub_sort_storage.EnsureSize_(
            cub_required_size, util::DEVICE));

        GUARD_CU2(cudaDeviceSynchronize(),
            "cudaDeviceSynchronize failed.");

        printf("cub_sort_stoarge = %p, size = %d\n",
            data_slice.cub_sort_storage.GetPointer(util::DEVICE),
            data_slice.cub_sort_storage.GetSize());

        // sort according to the rank of nodes
        GUARD_CU2(cub::DeviceRadixSort::SortPairsDescending(
            data_slice.cub_sort_storage.GetPointer(util::DEVICE), 
            cub_required_size,
            key_buffer, value_buffer, nodes,
            0, sizeof(ValueT) * 8, this -> enactor_slices[0].stream),
            "cubDeviceRadixSort failed");

        GUARD_CU2(cudaDeviceSynchronize(),
            "cudaDeviceSynchronize failed.");

        if (key_buffer.Current() != data_slice.rank_curr.GetPointer(util::DEVICE))
        {
            ValueT *keys = key_buffer.Current();
            GUARD_CU(data_slice.rank_curr.ForEach(keys,
                []__host__ __device__(ValueT &rank, const ValueT &key)
                {
                    rank = key;
                }, nodes, util::DEVICE, this -> enactor_slices[0].stream));
        }

        if (value_buffer.Current() != data_slice.node_ids.GetPointer(util::DEVICE))
        {
            VertexT *values = value_buffer.Current();
            GUARD_CU(data_slice.node_ids.ForEach(values,
                []__host__ __device__(VertexT &node_id, const VertexT &val)
                {
                    node_id = val;
                }, nodes, util::DEVICE, this -> enactor_slices[0].stream));
        }*/

        //util::Array1D<SizeT, char> cub_temp_space;
        GUARD_CU(util::cubSortPairsDescending(
            data_slice.cub_sort_storage,
            data_slice.rank_curr, data_slice.rank_next,
            data_slice.node_ids , data_slice.temp_vertex,
            nodes, 0, sizeof(ValueT) * 8, this -> enactor_slices[0].stream));

        //GUARD_CU2(cudaDeviceSynchronize(),
        //    "cudaDeviceSynchronize failed.");

        auto &temp_vertex = data_slice.temp_vertex;
        //auto &rank_curr   = data_slice.rank_curr;
        auto &rank_next   = data_slice.rank_next;
        GUARD_CU(data_slice.node_ids.ForAll(
            [temp_vertex, rank_curr, rank_next] 
            __host__ __device__ (VertexT *ids, const SizeT &v)
            {
                ids[v] = temp_vertex[v];
                rank_curr[v] = rank_next[v];
            }, nodes, util::DEVICE, this -> enactor_slices[0].stream));

        if (data_slice.scale)
        {
            ValueT a = 1.0 / (ValueT)nodes;
            GUARD_CU(data_slice.rank_curr.ForEach(
                [a]__host__ __device__(ValueT &rank)
                {
                    rank *= a;
                }, nodes, util::DEVICE,
                this -> enactor_slices[0].stream));
        }

        GUARD_CU2(cudaStreamSynchronize(this -> enactor_slices[0].stream),
            "cudaStreamSynchronize failed");
        return retval;
    }

    /** @} */
};

} // namespace pr
} // namespace app
} // namespace gunrock

// Leave this at the end of the file
// Local Variables:
// mode:c++
// c-file-style: "NVIDIA"
// End:<|MERGE_RESOLUTION|>--- conflicted
+++ resolved
@@ -182,21 +182,12 @@
                     return a+b;
                 }, (ValueT)0));
         }
-<<<<<<< HEAD
 
         else {
             if (enactor.flag & Debug)
                 util::cpu_mt::PrintMessage("Advance start.",
                     gpu_num, iteration, peer_);
 
-=======
-
-        else {
-            if (enactor.flag & Debug)
-                util::cpu_mt::PrintMessage("Advance start.",
-                    gpu_num, iteration, peer_);
-
->>>>>>> 218d69df
             auto advance_op = [rank_curr, rank_next] __host__ __device__ (
                 const VertexT &src, VertexT &dest, const SizeT &edge_id,
                 const VertexT &input_item, const SizeT &input_pos,
