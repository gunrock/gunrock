--- conflicted
+++ resolved
@@ -27,964 +27,6 @@
 namespace app {
 namespace pr {
 
-<<<<<<< HEAD
-template <typename VertexId, typename SizeT, typename Value>
-__global__ void Selective_Reset_PR(const SizeT num_elements,
-                                   const VertexId *const keys,
-                                   const Value reset_value,
-                                   const SizeT *const markers,
-                                   const Value *const rank_next,
-                                   Value *rank_curr) {
-  const SizeT STRIDE = (SizeT)gridDim.x * blockDim.x;
-  SizeT x = (SizeT)blockIdx.x * blockDim.x + threadIdx.x;
-  while (x < num_elements) {
-    VertexId key = keys[x];
-    if (markers[key] == 0)
-      rank_curr[key] = reset_value;
-    else
-      rank_curr[key] = rank_next[key];
-    x += STRIDE;
-  }
-}
-
-template <typename VertexId, typename SizeT, typename Value>
-__global__ void Selective_Reset_PR2(const SizeT num_elements,
-                                    const VertexId *const keys,
-                                    const SizeT *const markers,
-                                    const Value *const rank_next,
-                                    Value *rank_curr) {
-  const SizeT STRIDE = (SizeT)gridDim.x * blockDim.x;
-  SizeT x = (SizeT)blockIdx.x * blockDim.x + threadIdx.x;
-  while (x < num_elements) {
-    VertexId key = keys[x];
-    if (markers[key] == 1) rank_curr[key] = rank_next[key];
-    x += STRIDE;
-  }
-}
-
-/*
- * @brief Expand incoming function.
- *
- * @tparam VertexId
- * @tparam SizeT
- * @tparam Value
- * @tparam NUM_VERTEX_ASSOCIATES
- * @tparam NUM_VALUE__ASSOCIATES
- *
- * @param[in] num_elements
- * @param[in] keys_in
- * @param[in] array_size
- * @param[in] array
- */
-template <typename VertexId, typename SizeT, typename Value,
-          int NUM_VERTEX_ASSOCIATES, int NUM_VALUE__ASSOCIATES>
-__global__ void Expand_Incoming_PR(const SizeT num_elements,
-                                   const VertexId *const keys_in,
-                                   const size_t array_size, char *array,
-                                   SizeT *markers) {
-  extern __shared__ char s_array[];
-  const SizeT STRIDE = (SizeT)gridDim.x * blockDim.x;
-  size_t offset = 0;
-  offset += sizeof(VertexId *) * NUM_VERTEX_ASSOCIATES;
-  Value **s_value__associate_in = (Value **)&(s_array[offset]);
-  offset += sizeof(Value *) * NUM_VALUE__ASSOCIATES;
-  offset += sizeof(VertexId *) * NUM_VERTEX_ASSOCIATES;
-  Value **s_value__associate_org = (Value **)&(s_array[offset]);
-  SizeT x = threadIdx.x;
-  while (x < array_size) {
-    s_array[x] = array[x];
-    x += blockDim.x;
-  }
-  __syncthreads();
-
-  x = (SizeT)blockIdx.x * blockDim.x + threadIdx.x;
-  while (x < num_elements) {
-    VertexId key = keys_in[x];
-    Value add_value = s_value__associate_in[0][x];
-    // if (isfinite(add_value))
-    //{
-    Value old_value = atomicAdd(s_value__associate_org[0] + key, add_value);
-    markers[key] = 1;
-    // if (to_track(key)) printf("rank[%d] = %.8le + %.8le = %.8le\n",
-    //    key, old_value, s_value__associate_in[0][x], old_value +
-    //    s_value__associate_in[0][x]);
-    //}
-    x += STRIDE;
-  }
-}
-
-template <typename KernelPolicy, int NUM_VERTEX_ASSOCIATES,
-          int NUM_VALUE__ASSOCIATES>
-__global__ void Expand_Incoming_PR_Kernel(
-    int thread_num,
-    // typename KernelPolicy::VertexId label,
-    typename KernelPolicy::SizeT num_elements,
-    typename KernelPolicy::VertexId *d_keys,
-    typename KernelPolicy::Value *d_rank_in,
-    typename KernelPolicy::Value *d_rank_out) {
-  typedef typename KernelPolicy::VertexId VertexId;
-  typedef typename KernelPolicy::SizeT SizeT;
-  typedef typename KernelPolicy::Value Value;
-
-  SizeT x = (SizeT)blockIdx.x * blockDim.x + threadIdx.x;
-  const SizeT STRIDE = (SizeT)gridDim.x * blockDim.x;
-
-  while (x < num_elements) {
-    VertexId key = d_keys[x];
-    Value add_value = d_rank_in[x];
-    Value old_value = atomicAdd(d_rank_out + key, add_value);
-    // printf("(%d, %d) rank[%d] = %.8le + %.8le = %.8le\n",
-    //    blockIdx.x, threadIdx.x, key, old_value, add_value, old_value +
-    //    add_value);
-    x += STRIDE;
-  }
-}
-
-template <typename VertexId, typename SizeT>
-__global__ void Assign_Marker_PR(const SizeT num_elements, const int peer_,
-                                 const SizeT *markers,
-                                 const int *partition_table,
-                                 SizeT *key_markers) {
-  // extern __shared__ SizeT* s_marker[];
-  // SharedMemory<SizeT*> smem;
-  // SizeT** s_marker = smem.getPointer();
-  int gpu = 0;
-  SizeT x = (SizeT)blockIdx.x * blockDim.x + threadIdx.x;
-  const SizeT STRIDE = (SizeT)gridDim.x * blockDim.x;
-  // if (threadIdx.x < num_gpus)
-  //    s_marker[threadIdx.x] = key_markers[threadIdx.x];
-  //__syncthreads();
-
-  while (x < num_elements) {
-    // gpu = num_gpus;
-    gpu = partition_table[x];
-    // if (markers[x] != 1 && gpu != 0)
-    //{
-    //    gpu = num_gpus;
-    //}
-    // for (int i=0; i<num_gpus; i++)
-    //    s_marker[i][x] = (i==gpu)?1:0;
-    if ((markers[x] == 1 || gpu == 0) && (gpu == peer_))
-      key_markers[x] = 1;
-    else
-      key_markers[x] = 0;
-    x += STRIDE;
-  }
-}
-
-template <typename VertexId, typename SizeT>
-__global__ void Assign_Keys_PR(const SizeT num_elements, const int peer_,
-                               const int *partition_table, const SizeT *markers,
-                               SizeT *keys_marker, VertexId *keys_out) {
-  const SizeT STRIDE = (SizeT)gridDim.x * blockDim.x;
-  SizeT x = (SizeT)blockIdx.x * blockDim.x + threadIdx.x;
-
-  while (x < num_elements) {
-    int gpu = partition_table[x];
-    if ((markers[x] == 1 || gpu == 0) && (gpu == peer_)) {
-      // if (gpu > 0)
-      //{
-      SizeT pos = keys_marker[x] - 1;
-      // printf("keys_outs[%d][%d] <- %d \t", gpu, pos, x);
-      keys_out[pos] = x;
-      //}
-    }
-    x += STRIDE;
-  }
-}
-
-template <typename VertexId, typename SizeT, typename Value>
-__global__ void Assign_Values_PR(const SizeT num_elements,
-                                 const VertexId *const keys_out,
-                                 const Value *const rank_next,
-                                 Value *rank_out) {
-  const SizeT STRIDE = (SizeT)gridDim.x * blockDim.x;
-  SizeT x = (SizeT)blockIdx.x * blockDim.x + threadIdx.x;
-
-  while (x < num_elements) {
-    VertexId key = keys_out[x];
-    rank_out[x] = rank_next[key];
-    x += STRIDE;
-  }
-}
-
-/*
- * @brief Expand incoming function.
- *
- * @tparam VertexId
- * @tparam SizeT
- * @tparam Value
- *
- * @param[in] num_elements
- * @param[in] keys_in
- * @param[in] ranks_in
- * @param[in] ranks_out
- */
-template <typename VertexId, typename SizeT, typename Value>
-__global__ void Expand_Incoming_Final(const SizeT num_elements,
-                                      const VertexId *const keys_in,
-                                      const Value *const ranks_in,
-                                      Value *ranks_out) {
-  const SizeT STRIDE = (SizeT)gridDim.x * blockDim.x;
-  SizeT x = (SizeT)blockIdx.x * blockDim.x + threadIdx.x;
-  while (x < num_elements) {
-    VertexId key = keys_in[x];
-    ranks_out[key] = ranks_in[x];
-    x += STRIDE;
-  }
-}
-
-template <typename VertexId, typename SizeT, typename Value>
-__global__ void Assign_Final_Value_Kernel(SizeT num_elements,
-                                          VertexId *d_local_vertices,
-                                          SizeT *d_degrees,
-                                          Value *d_rank_current,
-                                          Value *d_rank_out) {
-  const SizeT STRIDE = (SizeT)gridDim.x * blockDim.x;
-  SizeT x = (SizeT)blockIdx.x * blockDim.x + threadIdx.x;
-  while (x < num_elements) {
-    VertexId key = d_local_vertices[x];
-    Value rank = d_rank_current[key];
-    if (d_degrees[key] != 0) rank *= d_degrees[key];
-    if (d_rank_out != NULL) {
-      d_rank_out[x] = rank;
-    } else {
-      d_rank_current[key] = rank;
-    }
-    x += STRIDE;
-  }
-}
-
-template <typename AdvanceKernelPolicy, typename FilterKernelPolicy,
-          typename Enactor>
-struct PRIteration
-    : public IterationBase<AdvanceKernelPolicy, FilterKernelPolicy, Enactor,
-                           false,  // HAS_SUBQ
-                           true,   // HAS_FULLQ
-                           false,  // BACKWARD
-                           true,   // FORWARD
-                           false>  // UPDATE_PREDECESSORS
-{
- public:
-  typedef typename Enactor::SizeT SizeT;
-  typedef typename Enactor::Value Value;
-  typedef typename Enactor::VertexId VertexId;
-  typedef typename Enactor::Problem Problem;
-  typedef typename Problem::DataSlice DataSlice;
-  typedef GraphSlice<VertexId, SizeT, Value> GraphSliceT;
-  typedef PRFunctor<VertexId, SizeT, Value, Problem> PrFunctor;
-  typedef PRMarkerFunctor<VertexId, SizeT, Value, Problem> PrMarkerFunctor;
-  typedef typename util::DoubleBuffer<VertexId, SizeT, Value> Frontier;
-  typedef IterationBase<AdvanceKernelPolicy, FilterKernelPolicy, Enactor, false,
-                        true, false, true, false>
-      BaseIteration;
-
-  /*
-   * @brief FullQueue_Core function.
-   *
-   * @param[in] thread_num Number of threads.
-   * @param[in] peer_ Peer GPU index.
-   * @param[in] frontier_queue Pointer to the frontier queue.
-   * @param[in] partitioned_scanned_edges Pointer to the scanned edges.
-   * @param[in] frontier_attribute Pointer to the frontier attribute.
-   * @param[in] enactor_stats Pointer to the enactor statistics.
-   * @param[in] data_slice Pointer to the data slice we process on.
-   * @param[in] d_data_slice Pointer to the data slice on the device.
-   * @param[in] graph_slice Pointer to the graph slice we process on.
-   * @param[in] work_progress Pointer to the work progress class.
-   * @param[in] context CudaContext for ModernGPU API.
-   * @param[in] stream CUDA stream.
-   */
-  static void FullQueue_Core(
-      Enactor *enactor, int thread_num, int peer_, Frontier *frontier_queue,
-      util::Array1D<SizeT, SizeT> *scanned_edges,
-      FrontierAttribute<SizeT> *frontier_attribute,
-      EnactorStats<SizeT> *enactor_stats, DataSlice *data_slice,
-      DataSlice *d_data_slice, GraphSliceT *graph_slice,
-      util::CtaWorkProgressLifetime<SizeT> *work_progress, ContextPtr context,
-      cudaStream_t stream) {
-    if (enactor_stats->iteration != 0) {
-      // frontier_attribute->queue_length = data_slice -> edge_map_queue_len;
-      frontier_attribute->queue_length = data_slice->local_vertices.GetSize();
-      enactor_stats->nodes_queued[0] += frontier_attribute->queue_length;
-      frontier_attribute->queue_reset = true;
-
-      if (enactor->debug)
-        util::cpu_mt::PrintMessage("Filter start.", thread_num,
-                                   enactor_stats->iteration, peer_);
-      // filter kernel
-      gunrock::oprtr::filter::LaunchKernel<FilterKernelPolicy, Problem,
-                                           PrFunctor>(
-          enactor_stats[0], frontier_attribute[0], typename PrFunctor::LabelT(),
-          data_slice, d_data_slice, NULL, (unsigned char *)NULL,
-          data_slice->local_vertices.GetPointer(util::DEVICE), (VertexId *)NULL,
-          (Value *)NULL, (Value *)NULL, data_slice->local_vertices.GetSize(),
-          graph_slice->nodes, work_progress[0], context[0], stream,
-          util::MaxValue<SizeT>(), util::MaxValue<SizeT>(),
-          enactor_stats->filter_kernel_stats,
-          false);  // do not filter
-
-      if (enactor->debug)
-        util::cpu_mt::PrintMessage("Filter end.", thread_num,
-                                   enactor_stats->iteration, peer_);
-
-      frontier_attribute->queue_index++;
-      if (enactor_stats->retval = work_progress->GetQueueLength(
-              frontier_attribute->queue_index, frontier_attribute->queue_length,
-              false, stream))
-        return;
-
-      // swap rank_curr and rank_next
-      // util::MemsetCopyVectorKernel<<<128, 128, 0, stream>>>(
-      //    data_slice->rank_curr.GetPointer(util::DEVICE),
-      //    data_slice->rank_next.GetPointer(util::DEVICE),
-      //    graph_slice->nodes);
-      /*if (enactor_stats -> iteration == 1)
-          Selective_Reset_PR <<<256, 256, 0, stream>>>(
-              data_slice -> edge_map_queue_len,
-              frontier_queue->keys[frontier_attribute->selector
-      ].GetPointer(util::DEVICE), data_slice -> reset_value, data_slice ->
-      markers  .GetPointer(util::DEVICE), data_slice ->
-      rank_next.GetPointer(util::DEVICE), data_slice ->
-      rank_curr.GetPointer(util::DEVICE)); else Selective_Reset_PR2<<<256, 256,
-      0, stream>>>( data_slice -> edge_map_queue_len,
-              frontier_queue->keys[frontier_attribute->selector
-      ].GetPointer(util::DEVICE), data_slice -> markers
-      .GetPointer(util::DEVICE), data_slice ->
-      rank_next.GetPointer(util::DEVICE), data_slice ->
-      rank_curr.GetPointer(util::DEVICE));*/
-
-      util::MemsetKernel<<<240, 512, 0, stream>>>(
-          data_slice->rank_next.GetPointer(util::DEVICE), (Value)0.0,
-          graph_slice->nodes);
-
-      if (enactor_stats->retval =
-              util::GRError(cudaStreamSynchronize(stream),
-                            "cudaStreamSynchronize failed", __FILE__, __LINE__))
-        return;
-      data_slice->num_updated_vertices = frontier_attribute->queue_length;
-      // printf("num_updated_vertices = %d\n", data_slice ->
-      // num_updated_vertices);
-
-      // enactor_stats      -> Accumulate(
-      //    work_progress  -> GetQueueLengthPointer<unsigned
-      //    int,SizeT>(frontier_attribute->queue_index), stream);
-      // printf("queue_length = %d\n",
-      // frontier_attribute->queue_length);fflush(stdout); if (false) {
-      //    if (INSTRUMENT || DEBUG) {
-      // if (enactor_stats->retval =
-      // work_progress->GetQueueLength(frontier_attribute->queue_index,
-      // frontier_attribute->queue_length,false,stream)) return;
-      // enactor_stats->total_queued += frontier_attribute->queue_length;
-      // if (DEBUG) printf(", %lld", (long long)
-      // frontier_attribute.queue_length);
-      //    if (Enactor::INSTRUMENT) {
-      //        if (enactor_stats->retval =
-      //        enactor_stats->filter_kernel_stats.Accumulate(
-      //            enactor_stats->filter_grid_size,
-      //            enactor_stats->total_runtimes,
-      //            enactor_stats->total_lifetimes,
-      //            false, stream)) return;
-      //    }
-      //}
-    }
-
-    // if (enactor_stats->retval =
-    // work_progress->SetQueueLength(frontier_attribute->queue_index,
-    // edge_map_queue_len)) return;
-    frontier_attribute->queue_length = data_slice->local_vertices.GetSize();
-    // if (enactor_stats->iteration == 0)
-    /*util::cpu_mt::PrintGPUArray("keys",
-        frontier_queue->keys[frontier_attribute->selector].GetPointer(util::DEVICE),
-        frontier_attribute->queue_length,
-        thread_num, enactor_stats->iteration, peer_, stream);
-    //if (enactor_stats->iteration == 0) util::cpu_mt::PrintGPUArray<SizeT,
-    SizeT>("degrees", data_slice->degrees.GetPointer(util::DEVICE),
-    graph_slice->nodes, thread_num, enactor_stats->iteration, peer_, stream);
-    //util::cpu_mt::PrintGPUArray<SizeT, Value>("ranks",
-    data_slice->rank_curr.GetPointer(util::DEVICE), graph_slice->nodes,
-    thread_num, enactor_stats->iteration, peer_, stream);
-    util::cpu_mt::PrintGPUArray("row_offsets",
-        graph_slice -> row_offsets.GetPointer(util::DEVICE),
-        graph_slice -> nodes + 1,
-        thread_num, enactor_stats -> iteration, peer_, stream);
-
-    util::cpu_mt::PrintGPUArray("column_indices",
-        graph_slice -> column_indices.GetPointer(util::DEVICE),
-        graph_slice -> edges,
-        thread_num, enactor_stats -> iteration, peer_, stream);
-
-    util::cpu_mt::PrintGPUArray("scanned_edges",
-        scanned_edges -> GetPointer(util::DEVICE),
-        frontier_attribute -> queue_length,
-        thread_num, enactor_stats -> iteration, peer_, stream);*/
-
-    if (enactor->debug)
-      util::cpu_mt::PrintMessage("Advance Prfunctor start.", thread_num,
-                                 enactor_stats->iteration, peer_);
-
-    // Edge Map
-    frontier_attribute->queue_reset = true;
-    gunrock::oprtr::advance::LaunchKernel<
-        AdvanceKernelPolicy, Problem, PrFunctor, gunrock::oprtr::advance::V2V>(
-        enactor_stats[0], frontier_attribute[0], typename PrFunctor::LabelT(),
-        data_slice, d_data_slice, (VertexId *)NULL, (bool *)NULL, (bool *)NULL,
-        scanned_edges->GetPointer(util::DEVICE),
-        data_slice->local_vertices.GetPointer(
-            util::DEVICE),  // frontier_queue->keys[frontier_attribute->selector
-                            // ].GetPointer(util::DEVICE), // d_in_queue
-        (VertexId *)NULL,  // frontier_queue->keys[frontier_attribute->selector^1].GetPointer(util::DEVICE),
-                           // // d_out_queue
-        (Value *)NULL, (Value *)NULL,
-        graph_slice->row_offsets.GetPointer(util::DEVICE),
-        graph_slice->column_indices.GetPointer(util::DEVICE), (SizeT *)NULL,
-        (VertexId *)NULL,
-        graph_slice->nodes,  // graph_slice->frontier_elements[frontier_attribute.selector],
-                             // // max_in_queue
-        graph_slice->edges,  // graph_slice->frontier_elements[frontier_attribute.selector^1],//
-                             // max_out_queue
-        work_progress[0], context[0], stream,
-        // gunrock::oprtr::advance::V2V,
-        false, false, false);
-
-    // if (enactor_stats->retval = work_progress->GetQueueLength(
-    //    frontier_attribute->queue_index+1,
-    //    frontier_attribute->queue_length,
-    //    false, stream, true))
-    //    return;
-    // enactor_stats->edges_queued[0] += frontier_attribute->queue_length;
-    // enactor_stats -> AccumulateEdges(
-    //    work_progress ->template GetQueueLengthPointer<unsigned int>(
-    //        frontier_attribute -> queue_index + 1), stream);
-    enactor_stats->edges_queued[0] += graph_slice->edges;
-    // frontier_attribute -> queue_length = data_slice->edge_map_queue_len;
-
-    /*if (enactor_stats -> iteration == 0)
-    {
-        util::MemsetKernel<<<256, 256, 0, stream>>>(
-            data_slice->markers.GetPointer(util::DEVICE),
-            (SizeT)0, graph_slice->nodes);
-        //util::cpu_mt::PrintGPUArray("keys",
-    frontier_queue->keys[frontier_attribute->selector].GetPointer(util::DEVICE),
-    frontier_attribute->queue_length, thread_num, enactor_stats->iteration, -1,
-    stream);
-        //util::cpu_mt::PrintGPUArray("row_offsets",
-    graph_slice->row_offsets.GetPointer(util::DEVICE), graph_slice->nodes+1,
-    thread_num, enactor_stats->iteration, -1, stream); if (enactor -> debug)
-            util::cpu_mt::PrintMessage("Advance PrMarkerFunctor start.",
-                thread_num, enactor_stats -> iteration, peer_);
-        frontier_attribute -> queue_reset = true;
-        // Edge Map
-        gunrock::oprtr::advance::LaunchKernel<AdvanceKernelPolicy, Problem,
-    PrMarkerFunctor, gunrock::oprtr::advance::V2V>( enactor_stats[0],
-            frontier_attribute[0],
-            typename PrMarkerFunctor::LabelT(),
-            d_data_slice,
-            (VertexId*)NULL,
-            (bool*    )NULL,
-            (bool*    )NULL,
-            scanned_edges->GetPointer(util::DEVICE),
-            frontier_queue->keys[frontier_attribute->selector
-    ].GetPointer(util::DEVICE), // d_in_queue (VertexId*)NULL,
-    //frontier_queue->keys[frontier_attribute->selector^1].GetPointer(util::DEVICE),
-    // d_out_queue (Value*   )NULL, (Value*   )NULL, graph_slice->row_offsets
-    .GetPointer(util::DEVICE),
-            graph_slice->column_indices.GetPointer(util::DEVICE),
-            (SizeT*   )NULL,
-            (VertexId*)NULL,
-            graph_slice->nodes,
-    //graph_slice->frontier_elements[frontier_attribute.selector],  //
-    max_in_queue graph_slice->edges,
-    //graph_slice->frontier_elements[frontier_attribute.selector^1],//
-    max_out_queue work_progress[0], context[0], stream,
-            //gunrock::oprtr::advance::V2V,
-            false,
-            false,
-            true);
-        //printf("Advance end.\n");fflush(stdout);
-        //util::cpu_mt::PrintGPUArray("markers",
-    data_slice[0]->markers.GetPointer(util::DEVICE), graph_slice->nodes,
-    thread_num, enactor_stats->iteration, -1, stream);
-    }
-    if (enactor_stats->retval = util::GRError(cudaStreamSynchronize(stream),
-        "cudaStreamSynchronize failed", __FILE__, __LINE__))
-        return;*/
-    // printf("Advance end.\n");fflush(stdout);
-
-    // if (DEBUG && (retval = util::GRError(cudaDeviceSynchronize(),
-    // "edge_map_forward::Kernel failed", __FILE__, __LINE__))) break;
-    // cudaEventQuery(throttle_event);                                 // give
-    // host memory mapped visibility to GPU updates
-
-    /*if (Enactor::DEBUG) {
-        if (enactor_stats->retval =
-    work_progress->GetQueueLength(frontier_attribute->queue_index,
-    frontier_attribute->queue_length, false, stream)) return;
-    }
-
-    if (Enactor::INSTRUMENT) {
-        if (enactor_stats->retval =
-    enactor_stats->advance_kernel_stats.Accumulate(
-            enactor_stats->advance_grid_size,
-            enactor_stats->total_runtimes,
-            enactor_stats->total_lifetimes, false, stream)) return;
-    }*/
-
-    // if (done[0] == 0) break;
-
-    // if (enactor_stats->retval =
-    // work_progress->SetQueueLength(frontier_attribute->queue_index,
-    // edge_map_queue_len)) return;
-
-    // if (done[0] == 0 || frontier_attribute.queue_length == 0 ||
-    // enactor_stats.iteration > max_iteration) break;
-
-    // if (DEBUG) printf("\n%lld", (long long) enactor_stats.iteration);
-    //}
-  }
-
-  static cudaError_t Compute_OutputLength(
-      Enactor *enactor, FrontierAttribute<SizeT> *frontier_attribute,
-      SizeT *d_offsets, VertexId *d_indices, SizeT *d_inv_offsets,
-      VertexId *d_inv_indices, VertexId *d_in_key_queue,
-      util::Array1D<SizeT, SizeT> *partitioned_scanned_edges, SizeT max_in,
-      SizeT max_out, CudaContext &context, cudaStream_t stream,
-      gunrock::oprtr::advance::TYPE ADVANCE_TYPE, bool express = false,
-      bool in_inv = false, bool out_inv = false) {
-    // printf("Compute_OutputLength start.\n");fflush(stdout);
-    cudaError_t retval = cudaSuccess;
-    /*if (AdvanceKernelPolicy::ADVANCE_MODE ==
-    gunrock::oprtr::advance::TWC_FORWARD)
-    {
-        //return retval;
-    } else {
-        bool over_sized = false;
-        if (retval = Check_Size<SizeT, SizeT> (
-            enactor -> size_check, "scanned_edges",
-            frontier_attribute->queue_length,
-            partitioned_scanned_edges,
-            over_sized, -1, -1, -1, false)) return retval;
-        retval = gunrock::oprtr::advance::ComputeOutputLength
-            <AdvanceKernelPolicy, Problem, PrFunctor,
-            gunrock::oprtr::advance::V2V>(
-            frontier_attribute,
-            d_offsets,
-            d_indices,
-            d_inv_offsets,
-            d_inv_indices,
-            d_in_key_queue,
-            partitioned_scanned_edges->GetPointer(util::DEVICE),
-            max_in,
-            max_out,
-            context,
-            stream,
-            //ADVANCE_TYPE,
-            express,
-            in_inv,
-            out_inv);
-        //util::cpu_mt::PrintGPUArray("scanned_edges0",
-        //    partitioned_scanned_edges->GetPointer(util::DEVICE),
-        //    frontier_attribute->queue_length,
-        //    -1, -1, -1, stream);
-    }*/
-    // printf("Compute_OutputLength end.\n");fflush(stdout);
-    return retval;
-  }
-
-  /*
-   * @brief Check frontier queue size function.
-   *
-   * @param[in] thread_num Number of threads.
-   * @param[in] peer_ Peer GPU index.
-   * @param[in] request_length Request frontier queue length.
-   * @param[in] frontier_queue Pointer to the frontier queue.
-   * @param[in] frontier_attribute Pointer to the frontier attribute.
-   * @param[in] enactor_stats Pointer to the enactor statistics.
-   * @param[in] graph_slice Pointer to the graph slice we process on.
-   */
-  static void Check_Queue_Size(Enactor *enactor, int thread_num, int peer_,
-                               SizeT request_length, Frontier *frontier_queue,
-                               FrontierAttribute<SizeT> *frontier_attribute,
-                               EnactorStats<SizeT> *enactor_stats,
-                               GraphSliceT *graph_slice) {
-    return;  // no need to check queue size for PR
-  }
-
-  template <int NUM_VERTEX_ASSOCIATES, int NUM_VALUE__ASSOCIATES>
-  static void Expand_Incoming_Old(Enactor *enactor, int grid_size,
-                                  int block_size, size_t shared_size,
-                                  cudaStream_t stream, SizeT &num_elements,
-                                  const VertexId *const keys_in,
-                                  util::Array1D<SizeT, VertexId> *keys_out,
-                                  const size_t array_size, char *array,
-                                  DataSlice *data_slice) {
-    // util::cpu_mt::PrintCPUArray("Incoming_length", &num_elements, 1,
-    // data_slice->gpu_idx);
-    Expand_Incoming_PR<VertexId, SizeT, Value, NUM_VERTEX_ASSOCIATES,
-                       NUM_VALUE__ASSOCIATES>
-        <<<grid_size, block_size, shared_size, stream>>>(
-            num_elements, keys_in, array_size, array,
-            data_slice->markers.GetPointer(util::DEVICE));
-    num_elements = 0;
-  }
-
-  template <int NUM_VERTEX_ASSOCIATES, int NUM_VALUE__ASSOCIATES>
-  static void Expand_Incoming(
-      Enactor *enactor, cudaStream_t stream, VertexId iteration, int peer_,
-      SizeT received_length, SizeT num_elements,
-      util::Array1D<SizeT, SizeT> &out_length,
-      util::Array1D<SizeT, VertexId> &keys_in,
-      util::Array1D<SizeT, VertexId> &vertex_associate_in,
-      util::Array1D<SizeT, Value> &value__associate_in,
-      util::Array1D<SizeT, VertexId> &keys_out,
-      util::Array1D<SizeT, VertexId *> &vertex_associate_orgs,
-      util::Array1D<SizeT, Value *> &value__associate_orgs,
-      DataSlice *h_data_slice, EnactorStats<SizeT> *enactor_stats) {
-    int num_blocks = num_elements / AdvanceKernelPolicy::THREADS / 2 + 1;
-    if (num_blocks > 240) num_blocks = 240;
-    // printf("vertex_in = (%p, %d), value_in = (%p, %d), rank_next = (%p, %d),
-    // in_counter = %d\n",
-    //    h_data_slice -> remote_vertices_in[peer_].GetPointer(util::DEVICE),
-    //    h_data_slice -> remote_vertices_in[peer_].GetSize(),
-    //    value__associate_in.GetPointer(util::DEVICE),
-    //    value__associate_in.GetSize(),
-    //    h_data_slice -> rank_next.GetPointer(util::DEVICE),
-    //    h_data_slice -> rank_next.GetSize(),
-    //    h_data_slice -> in_counters[peer_]);
-    Expand_Incoming_PR_Kernel<AdvanceKernelPolicy, NUM_VERTEX_ASSOCIATES,
-                              NUM_VALUE__ASSOCIATES>
-        <<<num_blocks, AdvanceKernelPolicy::THREADS, 0, stream>>>(
-            h_data_slice->gpu_idx,
-            // iteration,
-            h_data_slice
-                ->in_counters[peer_],  // h_data_slice ->
-                                       // remote_vertices_in[peer_].GetSize(),
-            h_data_slice->remote_vertices_in[peer_].GetPointer(util::DEVICE),
-            value__associate_in.GetPointer(util::DEVICE),
-            h_data_slice->rank_next.GetPointer(util::DEVICE));
-  }
-
-  /*
-   * @brief Iteration_Update_Preds function.
-   *
-   * @param[in] graph_slice Pointer to the graph slice we process on.
-   * @param[in] data_slice Pointer to the data slice we process on.
-   * @param[in] frontier_attribute Pointer to the frontier attribute.
-   * @param[in] frontier_queue Pointer to the frontier queue.
-   * @param[in] num_elements Number of elements.
-   * @param[in] stream CUDA stream.
-   */
-  static void Iteration_Update_Preds(
-      Enactor *enactor, GraphSliceT *graph_slice, DataSlice *data_slice,
-      FrontierAttribute<SizeT> *frontier_attribute, Frontier *frontier_queue,
-      SizeT num_elements, cudaStream_t stream) {}
-
-  /*
-   * @brief Make_Output function.
-   *
-   * @tparam NUM_VERTEX_ASSOCIATES
-   * @tparam NUM_VALUE__ASSOCIATES
-   *
-   * @param[in] thread_num Number of threads.
-   * @param[in] num_elements
-   * @param[in] num_gpus Number of GPUs used.
-   * @param[in] frontier_queue Pointer to the frontier queue.
-   * @param[in] partitioned_scanned_edges Pointer to the scanned edges.
-   * @param[in] frontier_attribute Pointer to the frontier attribute.
-   * @param[in] enactor_stats Pointer to the enactor statistics.
-   * @param[in] data_slice Pointer to the data slice we process on.
-   * @param[in] graph_slice Pointer to the graph slice we process on.
-   * @param[in] work_progress Pointer to the work progress class.
-   * @param[in] context CudaContext for ModernGPU API.
-   * @param[in] stream CUDA stream.
-   */
-  template <int NUM_VERTEX_ASSOCIATES, int NUM_VALUE__ASSOCIATES>
-  static void Make_Output(Enactor *enactor, int thread_num, SizeT num_elements,
-                          int num_gpus, Frontier *frontier_queue,
-                          util::Array1D<SizeT, SizeT> *scanned_edges,
-                          FrontierAttribute<SizeT> *frontier_attribute,
-                          EnactorStats<SizeT> *enactor_stats,
-                          util::Array1D<SizeT, DataSlice> *data_slice_,
-                          GraphSliceT *graph_slice,
-                          util::CtaWorkProgressLifetime<SizeT> *work_progress,
-                          ContextPtr context, cudaStream_t stream) {
-    DataSlice *data_slice = data_slice_->GetPointer(util::HOST);
-    cudaStream_t *streams = data_slice->streams + num_gpus;
-    if (num_gpus < 2) return;
-
-    for (int peer_ = 1; peer_ < num_gpus; peer_++) {
-      data_slice->out_length[peer_] =
-          data_slice->remote_vertices_out[peer_].GetSize();
-      int num_blocks = data_slice->out_length[peer_] / 512 + 1;
-      if (num_blocks > 480) num_blocks = 480;
-      Assign_Values_PR<<<num_blocks, 512, 0, streams[peer_]>>>(
-          data_slice->out_length[peer_],
-          data_slice->remote_vertices_out[peer_].GetPointer(util::DEVICE),
-          data_slice->rank_next.GetPointer(util::DEVICE),
-          data_slice->value__associate_outs[peer_]);
-    }
-  }
-
-  /*
-   * @brief Stop_Condition check function.
-   *
-   * @param[in] enactor_stats Pointer to the enactor statistics.
-   * @param[in] frontier_attribute Pointer to the frontier attribute.
-   * @param[in] data_slice Pointer to the data slice we process on.
-   * @param[in] num_gpus Number of GPUs used.
-   */
-  static bool Stop_Condition(EnactorStats<SizeT> *enactor_stats,
-                             FrontierAttribute<SizeT> *frontier_attribute,
-                             util::Array1D<SizeT, DataSlice> *data_slice,
-                             int num_gpus) {
-    bool all_zero = true;
-    for (int gpu = 0; gpu < num_gpus * num_gpus; gpu++)
-      if (enactor_stats[gpu].retval != cudaSuccess) {
-        // printf("(CUDA error %d @ GPU %d: %s\n", enactor_stats[gpu].retval,
-        // gpu%num_gpus, cudaGetErrorString(enactor_stats[gpu].retval));
-        // fflush(stdout);
-        return true;
-      }
-
-    for (int gpu = 0; gpu < num_gpus; gpu++)
-      if (data_slice[gpu]->num_updated_vertices)  // PR_queue_length > 0)
-      {
-        // printf("data_slice[%d].PR_queue_length = %d\n", gpu,
-        // data_slice[gpu]->PR_queue_length);
-        all_zero = false;
-      }
-    if (all_zero) return true;
-
-    for (int gpu = 0; gpu < num_gpus; gpu++)
-      if (enactor_stats[gpu * num_gpus].iteration < data_slice[0]->max_iter) {
-        // printf("enactor_stats[%d].iteration = %lld\n", gpu, enactor_stats[gpu
-        // * num_gpus].iteration);
-        return false;
-      }
-
-    return true;
-  }
-
-  template <int NUM_VERTEX_ASSOCIATES, int NUM_VALUE__ASSOCIATES>
-  static void Make_Output_Old(
-      Enactor *enactor, int thread_num, SizeT num_elements, int num_gpus,
-      Frontier *frontier_queue, util::Array1D<SizeT, SizeT> *scanned_edges,
-      FrontierAttribute<SizeT> *frontier_attribute,
-      EnactorStats<SizeT> *enactor_stats,
-      util::Array1D<SizeT, DataSlice> *data_slice, GraphSliceT *graph_slice,
-      util::CtaWorkProgressLifetime<SizeT> *work_progress, ContextPtr context,
-      cudaStream_t stream) {
-    // printf("Make_Output entered\n");fflush(stdout);
-    int peer_ = 0;
-    int block_size = 512;
-    int grid_size = graph_slice->nodes / block_size;
-    if ((graph_slice->nodes % block_size) != 0) grid_size++;
-    if (grid_size > 512) grid_size = 512;
-
-    if (num_gpus > 1 && enactor_stats->iteration == 0) {
-      SizeT temp_length = data_slice[0]->out_length[0];
-      for (peer_ = 0; peer_ < num_gpus; peer_++) {
-        util::MemsetKernel<<<128, 128, 0, stream>>>(
-            data_slice[0]->keys_marker[0].GetPointer(util::DEVICE), (SizeT)0,
-            graph_slice->nodes);
-
-        Assign_Marker_PR<VertexId, SizeT><<<grid_size, block_size, 0, stream>>>(
-            graph_slice->nodes, peer_,
-            data_slice[0]->markers.GetPointer(util::DEVICE),
-            graph_slice->partition_table.GetPointer(util::DEVICE),
-            data_slice[0]->keys_marker[0].GetPointer(util::DEVICE));
-        // for (peer_ = 0; peer_<num_gpus;peer_++)
-        //    util::cpu_mt::PrintGPUArray("keys_marker0",
-        //    data_slice[0]->keys_marker[peer_].GetPointer(util::DEVICE),
-        //    graph_slice->nodes, thread_num, enactor_stats->iteration, -1,
-        //    stream);
-
-        Scan<mgpu::MgpuScanTypeInc>(
-            (SizeT *)(data_slice[0]->keys_marker[0].GetPointer(util::DEVICE)),
-            graph_slice->nodes, (SizeT)0, mgpu::plus<SizeT>(), (SizeT *)0,
-            (SizeT *)0,
-            (SizeT *)(data_slice[0]->keys_marker[0].GetPointer(util::DEVICE)),
-            context[0]);
-        // for (peer_ = 0; peer_<num_gpus;peer_++)
-        //    util::cpu_mt::PrintGPUArray("keys_marker1",
-        //    data_slice[0]->keys_marker[peer_].GetPointer(util::DEVICE),
-        //    graph_slice->nodes, thread_num, enactor_stats->iteration, -1,
-        //    stream);
-
-        if (graph_slice->nodes > 0) {
-          cudaMemcpyAsync(
-              &data_slice[0]->out_length[peer_],
-              data_slice[0]->keys_marker[0].GetPointer(util::DEVICE) +
-                  (graph_slice->nodes - 1),
-              sizeof(SizeT), cudaMemcpyDeviceToHost, stream);
-        } else {
-          if (peer_ > 0) data_slice[0]->out_length[peer_] = 0;
-        }
-        if (enactor_stats->retval = cudaStreamSynchronize(stream)) return;
-
-        bool over_sized = false;
-        if (peer_ > 1) {
-          data_slice[0]->keys_out[peer_] = data_slice[0]->temp_keys_out[peer_];
-          data_slice[0]->temp_keys_out[peer_] =
-              util::Array1D<SizeT, VertexId>();
-        }
-        if (enactor_stats->retval = Check_Size<SizeT, VertexId>(
-                enactor->size_check, "keys_out",
-                data_slice[0]->out_length[peer_],
-                &data_slice[0]->keys_out[peer_], over_sized, thread_num,
-                enactor_stats->iteration, peer_))
-          return;
-        if (peer_ > 0)
-          if (enactor_stats->retval = Check_Size<SizeT, Value>(
-                  enactor->size_check, "values_out",
-                  data_slice[0]->out_length[peer_],
-                  &data_slice[0]->value__associate_out[peer_][0], over_sized,
-                  thread_num, enactor_stats->iteration, peer_))
-            return;
-        data_slice[0]->keys_outs[peer_] =
-            data_slice[0]->keys_out[peer_].GetPointer(util::DEVICE);
-        // if (!over_sized) continue;
-        data_slice[0]->value__associate_outs[peer_][0] =
-            data_slice[0]->value__associate_out[peer_][0].GetPointer(
-                util::DEVICE);
-        data_slice[0]->value__associate_outs[peer_].Move(
-            util::HOST, util::DEVICE, -1, 0, stream);
-
-        Assign_Keys_PR<VertexId, SizeT><<<grid_size, block_size, 0, stream>>>(
-            graph_slice->nodes, peer_,
-            graph_slice->partition_table.GetPointer(util::DEVICE),
-            data_slice[0]->markers.GetPointer(util::DEVICE),
-            data_slice[0]->keys_marker[0].GetPointer(util::DEVICE),
-            data_slice[0]->keys_out[peer_].GetPointer(util::DEVICE));
-      }
-      data_slice[0]->keys_outs.Move(util::HOST, util::DEVICE, -1, 0, stream);
-      // data_slice[0]->out_length[0] = temp_length;
-
-      // util::cpu_mt::PrintCPUArray("out_length",
-      // &data_slice[0]->out_length[0], num_gpus, thread_num,
-      // enactor_stats->iteration); for (peer_ = 0; peer_<num_gpus; peer_++)
-      //    util::cpu_mt::PrintGPUArray("keys_out[]",
-      //    data_slice[0]->keys_out[peer_].GetPointer(util::DEVICE),
-      //    data_slice[0]->out_length[peer_], thread_num,
-      //    enactor_stats->iteration, peer_, stream);
-    }
-
-    for (peer_ = 1; peer_ < num_gpus; peer_++) {
-      Assign_Values_PR<VertexId, SizeT, Value>
-          <<<grid_size, block_size, 0, stream>>>(
-              data_slice[0]->out_length[peer_],
-              data_slice[0]->keys_out[peer_].GetPointer(util::DEVICE),
-              data_slice[0]->rank_next.GetPointer(util::DEVICE),
-              data_slice[0]->value__associate_out[peer_][0].GetPointer(
-                  util::DEVICE));
-    }
-    frontier_attribute->selector = data_slice[0]->PR_queue_selector;
-    // for (peer_ = 1; peer_ < num_gpus; peer_++)
-    //{
-    //    util::cpu_mt::PrintGPUArray("values_out[]",
-    //    data_slice[0]->value__associate_out[peer_][0].GetPointer(util::DEVICE),
-    //    data_slice[0]->out_length[peer_], thread_num,
-    //    enactor_stats->iteration, peer_, stream);
-    //}
-    if (enactor_stats->retval = cudaStreamSynchronize(stream)) return;
-  }
-};
-
-/**
- * @brief Thread controls.
- *
- * @tparam AdvanceKernelPolicy Kernel policy for advance operator.
- * @tparam FilterKernelPolicy Kernel policy for filter operator.
- * @tparam PrEnactor Enactor type we process on.
- *
- * @thread_data_ Thread data.
- */
-template <typename AdvanceKernelPolicy, typename FilterKernelPolicy,
-          typename Enactor>
-static CUT_THREADPROC PRThread(void *thread_data_) {
-  typedef typename Enactor::Problem Problem;
-  typedef typename Enactor::SizeT SizeT;
-  typedef typename Enactor::VertexId VertexId;
-  typedef typename Enactor::Value Value;
-  typedef typename Problem::DataSlice DataSlice;
-  typedef GraphSlice<VertexId, SizeT, Value> GraphSliceT;
-  typedef PRFunctor<VertexId, SizeT, Value, Problem> Functor;
-  ThreadSlice *thread_data = (ThreadSlice *)thread_data_;
-  Problem *problem = (Problem *)thread_data->problem;
-  Enactor *enactor = (Enactor *)thread_data->enactor;
-  // util::cpu_mt::CPUBarrier
-  //             *cpu_barrier        =   thread_data -> cpu_barrier;
-  int num_gpus = problem->num_gpus;
-  int thread_num = thread_data->thread_num;
-  int gpu_idx = problem->gpu_idx[thread_num];
-  DataSlice *data_slice =
-      problem->data_slices[thread_num].GetPointer(util::HOST);
-  // GraphSliceT  *graph_slice        =   problem     -> graph_slices
-  // [thread_num] ;
-  FrontierAttribute<SizeT> *frontier_attribute =
-      &(enactor->frontier_attribute[thread_num * num_gpus]);
-  EnactorStats<SizeT> *enactor_stats =
-      &(enactor->enactor_stats[thread_num * num_gpus]);
-  int *markers = new int[num_gpus];
-
-  // printf("PRThread entered\n");fflush(stdout);
-  if (enactor_stats[0].retval = util::SetDevice(gpu_idx)) {
-    thread_data->status = ThreadSlice::Status::Ended;
-    CUT_THREADEND;
-  }
-
-  thread_data->status = ThreadSlice::Status::Idle;
-  while (thread_data->status != ThreadSlice::Status::ToKill) {
-    while (thread_data->status == ThreadSlice::Status::Wait ||
-           thread_data->status == ThreadSlice::Status::Idle) {
-      sleep(0);
-      // std::this_thread::yield();
-    }
-    if (thread_data->status == ThreadSlice::Status::ToKill) break;
-    // thread_data->status = ThreadSlice::Status::Running;
-
-    for (int peer = 0; peer < num_gpus; peer++) {
-      frontier_attribute[peer].queue_length =
-          peer == 0 ? data_slice->local_vertices.GetSize() : 0;
-      frontier_attribute[peer].queue_index = 0;  // Work queue index
-      frontier_attribute[peer].selector = 0;
-      frontier_attribute[peer].queue_reset = true;
-      enactor_stats[peer].iteration = 0;
-    }
-    // gunrock::app::Iteration_Loop
-    //    <0, 0, PrEnactor, PrFunctor, R0DIteration<AdvanceKernelPolicy,
-    //    FilterKernelPolicy, PrEnactor> > (thread_data);
-
-    // data_slice->PR_queue_selector = frontier_attribute[0].selector;
-    // for (int peer_=0; peer_<num_gpus; peer_++)
-    //{
-    //    frontier_attribute[peer_].queue_reset = true;
-    //    enactor_stats     [peer_].iteration   = 0;
-    //}
-    if (num_gpus > 1) {
-      data_slice->value__associate_orgs[0] =
-          data_slice->rank_next.GetPointer(util::DEVICE);
-      data_slice->value__associate_orgs.Move(util::HOST, util::DEVICE);
-    }
-
-    // Step through PR iterations
-    gunrock::app::Iteration_Loop<
-        Enactor, Functor,
-        PRIteration<AdvanceKernelPolicy, FilterKernelPolicy, Enactor>, 0, 1>(
-        thread_data);
-
-    thread_data->status = ThreadSlice::Status::Idle;
-  }
-
-  // printf("PR_Thread finished\n");fflush(stdout);
-  thread_data->status = ThreadSlice::Status::Idle;
-  CUT_THREADEND;
-}
-
-/**
- * @brief Problem enactor class.
- *
-=======
 /**
  * @brief Speciflying parameters for SSSP Enactor
  * @param parameters The util::Parameter<...> structure holding all parameter info
@@ -994,7 +36,7 @@
 {
     cudaError_t retval = cudaSuccess;
     GUARD_CU(app::UseParameters_enactor(parameters));
-    
+
     GUARD_CU(parameters.Use<bool>(
         "pull",
         util::OPTIONAL_ARGUMENT | util::MULTI_VALUE | util::OPTIONAL_PARAMETER,
@@ -1085,7 +127,7 @@
             GUARD_CU(oprtr::Filter<oprtr::OprtrType_V2V>(
                 graph.coo(), &local_vertices, null_ptr,
                 oprtr_parameters, filter_op));
-            
+
             if (enactor.flag & Debug)
                 util::cpu_mt::PrintMessage("Filter end.",
                     gpu_num, iteration, peer_);
@@ -1116,7 +158,7 @@
                 util::cpu_mt::PrintMessage("NeighborReduce start.",
                     gpu_num, iteration, peer_);
 
-            auto advance_op = [rank_curr, graph] 
+            auto advance_op = [rank_curr, graph]
             __host__ __device__ (
                 const VertexT &src, VertexT &dest, const SizeT &edge_id,
                 const VertexT &input_item, const SizeT &input_pos,
@@ -1124,7 +166,7 @@
             {
                 return rank_curr[dest];
             };
-           
+
             oprtr_parameters.reduce_values_out   = &rank_next;
             oprtr_parameters.reduce_reset        = true;
             oprtr_parameters.reduce_values_temp  = &rank_temp;
@@ -1132,10 +174,10 @@
             oprtr_parameters.advance_mode        = "ALL_EDGES";
             frontier.queue_length = graph.nodes;
             frontier.queue_reset  = true;
-            GUARD_CU(oprtr::NeighborReduce<oprtr::OprtrType_V2V | 
+            GUARD_CU(oprtr::NeighborReduce<oprtr::OprtrType_V2V |
                 oprtr::OprtrMode_REDUCE_TO_SRC | oprtr::ReduceOp_Plus>(
                 graph.csc(), null_ptr, null_ptr,
-                oprtr_parameters, advance_op, 
+                oprtr_parameters, advance_op,
                 []__host__ __device__ (const ValueT &a, const ValueT &b)
                 {
                     return a+b;
@@ -1305,395 +347,10 @@
 
 /**
  * @brief PageRank enactor class.
->>>>>>> 07c8340d
  * @tparam _Problem Problem type we process on
  * @tparam ARRAY_FLAG Flags for util::Array1D used in the enactor
  * @tparam cudaHostRegisterFlag Flags for util::Array1D used in the enactor
  */
-<<<<<<< HEAD
-template <typename _Problem>
-class PREnactor : public EnactorBase<typename _Problem::SizeT> {
-  // Members
-  ThreadSlice *thread_slices;
-  CUTThread *thread_Ids;
-
-  // Methods
- public:
-  _Problem *problem;
-  typedef _Problem Problem;
-  typedef typename Problem::SizeT SizeT;
-  typedef typename Problem::VertexId VertexId;
-  typedef typename Problem::Value Value;
-  typedef EnactorBase<SizeT> BaseEnactor;
-  typedef PREnactor Enactor;
-  typedef GraphSlice<VertexId, SizeT, Value> GraphSliceT;
-
-  /**
-   * \addtogroup PublicInterface
-   * @{
-   */
-
-  /**
-   * @brief PREnactor constructor
-   */
-  PREnactor(int num_gpus = 1, int *gpu_idx = NULL, bool instrument = false,
-            bool debug = false, bool size_check = true)
-      : BaseEnactor(VERTEX_FRONTIERS, num_gpus, gpu_idx, instrument, debug,
-                    size_check),
-        thread_slices(NULL),
-        thread_Ids(NULL),
-        problem(NULL)
-  // cpu_barrier   (NULL)
-  {}
-
-  /**
-   *  @brief PREnactor destructor
-   */
-  virtual ~PREnactor() { Release(); }
-
-  cudaError_t Release() {
-    cudaError_t retval = cudaSuccess;
-    if (thread_slices != NULL) {
-      for (int gpu = 0; gpu < this->num_gpus; gpu++)
-        thread_slices[gpu].status = ThreadSlice::Status::ToKill;
-      cutWaitForThreads(thread_Ids, this->num_gpus);
-      delete[] thread_Ids;
-      thread_Ids = NULL;
-      delete[] thread_slices;
-      thread_slices = NULL;
-    }
-    if (retval = BaseEnactor::Release()) return retval;
-    problem = NULL;
-    // if (cpu_barrier!=NULL)
-    //{
-    //    util::cpu_mt::DestoryBarrier(&cpu_barrier[0]);
-    //    util::cpu_mt::DestoryBarrier(&cpu_barrier[1]);
-    //    delete[] cpu_barrier;cpu_barrier=NULL;
-    //}
-    return retval;
-  }
-
-  /** @} */
-
-  /**
-   * \addtogroup PublicInterface
-   * @{
-   */
-
-  /**
-   * @brief Initialize the problem.
-   *
-   * @tparam AdvanceKernelPolicy Kernel policy for advance operator.
-   * @tparam FilterKernelPolicy Kernel policy for filter operator.
-   *
-   * @param[in] context CudaContext pointer for ModernGPU API.
-   * @param[in] problem Pointer to Problem object.
-   * @param[in] max_grid_size Maximum grid size for kernel calls.
-   *
-   * \return cudaError_t object Indicates the success of all CUDA calls.
-   */
-  template <typename AdvanceKernelPolicy, typename FilterKernelPolicy>
-  cudaError_t InitPR(ContextPtr *context, Problem *problem,
-                     // int         max_iteration,
-                     int max_grid_size = 512) {
-    cudaError_t retval = cudaSuccess;
-    // cpu_barrier = new util::cpu_mt::CPUBarrier[2];
-    // cpu_barrier[0]=util::cpu_mt::CreateBarrier(this->num_gpus);
-    // cpu_barrier[1]=util::cpu_mt::CreateBarrier(this->num_gpus);
-    // Lazy initialization
-    if (retval = BaseEnactor::Init(
-            // problem,
-            max_grid_size, AdvanceKernelPolicy::CTA_OCCUPANCY,
-            FilterKernelPolicy::CTA_OCCUPANCY))
-      return retval;
-
-    if (this->debug) {
-      printf("PR vertex map occupancy %d, level-grid size %d\n",
-             FilterKernelPolicy::CTA_OCCUPANCY,
-             this->enactor_stats[0].filter_grid_size);
-    }
-
-    this->problem = problem;
-    thread_slices = new ThreadSlice[this->num_gpus];
-    thread_Ids = new CUTThread[this->num_gpus];
-
-    /*for (int gpu=0; gpu<this->num_gpus; gpu++)
-    {
-        if (retval = util::SetDevice(this -> gpu_idx[gpu])) return retval;
-        if (sizeof(SizeT) <= 4)
-        {
-            cudaChannelFormatDesc row_offsets_dest =
-    cudaCreateChannelDesc<SizeT>();
-            gunrock::oprtr::edge_map_partitioned::RowOffsetsTex<SizeT>::row_offsets.channelDesc
-    = row_offsets_dest; if (retval = util::GRError(cudaBindTexture( 0,
-                gunrock::oprtr::edge_map_partitioned::RowOffsetsTex<SizeT>::row_offsets,
-                problem->graph_slices[gpu]->row_offsets.GetPointer(util::DEVICE),
-                ((size_t) (problem -> graph_slices[gpu]->nodes + 1)) *
-    sizeof(SizeT)), "BFSEnactor cudaBindTexture row_offsets_ref failed",
-                __FILE__, __LINE__)) return retval;
-        }
-    }*/
-
-    for (int gpu = 0; gpu < this->num_gpus; gpu++) {
-      // thread_slices[gpu].cpu_barrier  = cpu_barrier;
-      thread_slices[gpu].thread_num = gpu;
-      thread_slices[gpu].problem = (void *)problem;
-      thread_slices[gpu].enactor = (void *)this;
-      thread_slices[gpu].context = &(context[gpu * this->num_gpus]);
-      thread_slices[gpu].status = ThreadSlice::Status::Inited;
-      thread_slices[gpu].thread_Id =
-          cutStartThread((CUT_THREADROUTINE) &
-                             (PRThread<AdvanceKernelPolicy, FilterKernelPolicy,
-                                       PREnactor<Problem>>),
-                         (void *)&(thread_slices[gpu]));
-      thread_Ids[gpu] = thread_slices[gpu].thread_Id;
-    }
-
-    for (int gpu = 0; gpu < this->num_gpus; gpu++) {
-      while (thread_slices[gpu].status != ThreadSlice::Status::Idle) {
-        // std::this_thread::yield();
-        sleep(0);
-      }
-    }
-    return retval;
-  }
-
-  cudaError_t Extract() {
-    cudaError_t retval = cudaSuccess;
-    typedef typename Problem::DataSlice DataSlice;
-    DataSlice *data_slice = NULL;
-    EnactorStats<SizeT> *enactor_stats = NULL;
-    int num_blocks = 0;
-    for (int thread_num = 1; thread_num < this->num_gpus; thread_num++) {
-      if (retval = util::SetDevice(this->gpu_idx[thread_num])) return retval;
-      data_slice = problem->data_slices[thread_num].GetPointer(util::HOST);
-      enactor_stats = &(this->enactor_stats[thread_num * this->num_gpus]);
-
-      num_blocks = data_slice->local_vertices.GetSize() / 512 + 1;
-      if (num_blocks > 240) num_blocks = 240;
-      Assign_Final_Value_Kernel<<<num_blocks, 512, 0, data_slice->streams[0]>>>(
-          data_slice->local_vertices.GetSize(),
-          data_slice->local_vertices.GetPointer(util::DEVICE),
-          data_slice->degrees.GetPointer(util::DEVICE),
-          data_slice->rank_curr.GetPointer(util::DEVICE),
-          (thread_num == 0)
-              ? (Value *)NULL
-              : data_slice->value__associate_out[1].GetPointer(util::DEVICE));
-
-      enactor_stats->iteration = 0;
-      PushNeighbor<Enactor, GraphSliceT, DataSlice, 0, 1>(
-          this, thread_num, 0,
-          data_slice->local_vertices.GetSize(),  // data_slice->local_nodes,
-          enactor_stats,
-          problem->data_slices[thread_num].GetPointer(util::HOST),
-          problem->data_slices[0].GetPointer(util::HOST),
-          problem->graph_slices[thread_num], problem->graph_slices[0],
-          data_slice->streams[0], this->communicate_multipy);
-      Set_Record(data_slice, enactor_stats->iteration, 1, 0,
-                 data_slice->streams[0]);
-      data_slice->final_event_set = true;
-    }
-
-    if (retval = util::SetDevice(this->gpu_idx[0])) return retval;
-    data_slice = problem->data_slices[0].GetPointer(util::HOST);
-    enactor_stats = this->enactor_stats + 0;
-
-    num_blocks = data_slice->local_vertices.GetSize() / 512 + 1;
-    if (num_blocks > 240) num_blocks = 240;
-    Assign_Final_Value_Kernel<<<num_blocks, 512, 0, data_slice->streams[0]>>>(
-        data_slice->local_vertices.GetSize(),
-        data_slice->local_vertices.GetPointer(util::DEVICE),
-        data_slice->degrees.GetPointer(util::DEVICE),
-        data_slice->rank_curr.GetPointer(util::DEVICE), (Value *)NULL);
-
-    for (int peer = 1; peer < this->num_gpus; peer++) {
-      if (retval = util::GRError(
-              cudaMemcpyAsync(
-                  data_slice->remote_vertices_in[peer].GetPointer(util::DEVICE),
-                  problem->data_slices[peer]->local_vertices.GetPointer(
-                      util::HOST),
-                  sizeof(VertexId) *
-                      problem->data_slices[peer]->local_vertices.GetSize(),
-                  cudaMemcpyHostToDevice, data_slice->streams[peer]),
-              "cudaMemcpyAsync failed", __FILE__, __LINE__))
-        return retval;
-    }
-
-    for (int peer = 1; peer < this->num_gpus; peer++) {
-      int peer_iteration = this->enactor_stats[peer * this->num_gpus].iteration;
-      if (retval = util::GRError(
-              cudaStreamWaitEvent(
-                  data_slice->streams[peer],
-                  problem->data_slices[peer]->events[peer_iteration % 4][0][0],
-                  0),
-              "cudaStreamWaitEvent failed", __FILE__, __LINE__))
-        return retval;
-      Expand_Incoming_Final<VertexId, SizeT,
-                            Value><<<240, 512, 0, data_slice->streams[peer]>>>(
-          problem->data_slices[peer]
-              ->local_vertices
-              .GetSize(),  // problem->data_slices[peer]->local_nodes,
-          data_slice->remote_vertices_in[peer].GetPointer(
-              util::
-                  DEVICE),  // data_slice->keys_in[peer_iteration%2][peer].GetPointer(util::DEVICE),
-          data_slice->value__associate_in[peer_iteration % 2][peer].GetPointer(
-              util::DEVICE),
-          data_slice->rank_curr.GetPointer(util::DEVICE));
-      if (retval = util::GRError(
-              cudaEventRecord(
-                  data_slice->events[enactor_stats->iteration % 4][peer][0],
-                  data_slice->streams[peer]),
-              "cudaEventRecord failed", __FILE__, __LINE__))
-        return retval;
-      if (retval = util::GRError(
-              cudaStreamWaitEvent(
-                  data_slice->streams[0],
-                  data_slice->events[enactor_stats->iteration % 4][peer][0], 0),
-              "cudaStreamWaitEvent failed", __FILE__, __LINE__))
-        return retval;
-    }
-
-    // if (retval = data_slice -> degrees .Release()) return retval;
-    if (retval = data_slice->node_ids.Allocate(data_slice->nodes, util::DEVICE))
-      return retval;
-    if (retval =
-            data_slice->temp_vertex.Allocate(data_slice->nodes, util::DEVICE))
-      return retval;
-    util::MemsetIdxKernel<<<240, 512, 0, data_slice->streams[0]>>>(
-        data_slice->node_ids.GetPointer(util::DEVICE), data_slice->nodes);
-    size_t cub_required_size = 0;
-    void *temp_storage = NULL;
-    cub::DoubleBuffer<Value> key_buffer(
-        data_slice->rank_curr.GetPointer(util::DEVICE),
-        data_slice->rank_next.GetPointer(util::DEVICE));
-    cub::DoubleBuffer<VertexId> value_buffer(
-        data_slice->node_ids.GetPointer(util::DEVICE),
-        data_slice->temp_vertex.GetPointer(util::DEVICE));
-
-    if (retval = util::GRError(cub::DeviceRadixSort::SortPairsDescending(
-                                   temp_storage, cub_required_size, key_buffer,
-                                   value_buffer, data_slice->nodes),
-                               "cubDeviceRadixSort failed", __FILE__, __LINE__))
-      return retval;
-    // printf("required_size = %d\n", cub_required_size);
-    if (retval = data_slice->cub_sort_storage.Allocate(cub_required_size,
-                                                       util::DEVICE))
-      return retval;
-
-    // sort according to the rank of nodes
-    util::CUBRadixSort<Value, VertexId>(
-        false, data_slice->nodes,
-        data_slice->rank_curr.GetPointer(util::DEVICE),
-        data_slice->node_ids.GetPointer(util::DEVICE),
-        data_slice->rank_next.GetPointer(util::DEVICE),
-        data_slice->temp_vertex.GetPointer(util::DEVICE),
-        data_slice->cub_sort_storage.GetPointer(util::DEVICE),
-        data_slice->cub_sort_storage.GetSize(), data_slice->streams[0]);
-
-    if (problem->scaled) {
-      util::MemsetScaleKernel<<<240, 512, 0, data_slice->streams[0]>>>(
-          data_slice->rank_curr.GetPointer(util::DEVICE),
-          (Value)(1.0 / (Value)(problem->org_graph->nodes)), data_slice->nodes);
-    }
-
-    if (retval =
-            util::GRError(cudaStreamSynchronize(data_slice->streams[0]),
-                          "cudaStreamSynchronize failed", __FILE__, __LINE__))
-      return retval;
-    return retval;
-  }
-
-  /**
-   * @brief Reset enactor
-   *
-   * \return cudaError_t object Indicates the success of all CUDA calls.
-   */
-  template <typename AdvanceKernelPolicy, typename FilterKernelPolicy>
-  cudaError_t ResetPR() {
-    cudaError_t retval = cudaSuccess;
-    if (retval = BaseEnactor::Reset()) return retval;
-    for (int gpu = 0; gpu < this->num_gpus; gpu++) {
-      thread_slices[gpu].status = ThreadSlice::Status::Wait;
-
-      if (retval = util::SetDevice(problem->gpu_idx[gpu])) return retval;
-      if (AdvanceKernelPolicy::ADVANCE_MODE ==
-          gunrock::oprtr::advance::TWC_FORWARD) {
-        // return retval;
-      } else {
-        bool over_sized = false;
-        if (retval = Check_Size<SizeT, SizeT>(
-                this->size_check, "scanned_edges",
-                problem->data_slices[gpu]->local_vertices.GetSize() + 2,
-                problem->data_slices[gpu]->scanned_edges, over_sized, -1, -1,
-                -1, false))
-          return retval;
-        this->frontier_attribute[gpu * this->num_gpus].queue_length =
-            problem->data_slices[gpu]->local_vertices.GetSize();
-
-        retval = gunrock::oprtr::advance::ComputeOutputLength<
-            AdvanceKernelPolicy, Problem,
-            PRFunctor<VertexId, SizeT, Value, Problem>,
-            gunrock::oprtr::advance::V2V>(
-            this->frontier_attribute +
-                gpu * this->num_gpus,  // frontier_attribute,
-            problem->graph_slices[gpu]->row_offsets.GetPointer(
-                util::DEVICE),  // d_offsets,
-            problem->graph_slices[gpu]->column_indices.GetPointer(
-                util::DEVICE),  // d_indices,
-            (SizeT *)NULL,      /// d_inv_offsets,
-            (VertexId *)NULL,   // d_inv_indices,
-            problem->data_slices[gpu]->local_vertices.GetPointer(
-                util::DEVICE),  // d_in_key_queue,
-            problem->data_slices[gpu]->scanned_edges[0].GetPointer(
-                util::
-                    DEVICE),  // partitioned_scanned_edges->GetPointer(util::DEVICE),
-            problem->graph_slices[gpu]->nodes,  // max_in,
-            problem->graph_slices[gpu]->edges,  // max_out,
-            thread_slices[gpu].context[0][0],
-            problem->data_slices[gpu]->streams[0],
-            // ADVANCE_TYPE,
-            false, false, false);
-
-        if (retval =
-                this->frontier_attribute[gpu * this->num_gpus]
-                    .output_length.Move(util::DEVICE, util::HOST, 1, 0,
-                                        problem->data_slices[gpu]->streams[0]))
-          return retval;
-        if (retval = util::GRError(
-                cudaStreamSynchronize(problem->data_slices[gpu]->streams[0]),
-                "cudaStreamSynchronize failed", __FILE__, __LINE__))
-          return retval;
-        // printf("#local_vertices = %d, output_length = %d\n",
-        //    problem -> data_slices[gpu] -> local_vertices.GetSize(),
-        //    this -> frontier_attribute[gpu * this ->
-        //    num_gpus].output_length[0]);
-        // util::cpu_mt::PrintGPUArray("scanned_edges0",
-        //    partitioned_scanned_edges->GetPointer(util::DEVICE),
-        //    frontier_attribute->queue_length,
-        //    -1, -1, -1, stream);
-      }
-    }
-    return retval;
-  }
-
-  template <typename AdvanceKernelPolicy, typename FilterKernelPolicy>
-  cudaError_t EnactPR() {
-    cudaError_t retval = cudaSuccess;
-
-    for (int gpu = 0; gpu < this->num_gpus; gpu++) {
-      thread_slices[gpu].status = ThreadSlice::Status::Running;
-    }
-    for (int gpu = 0; gpu < this->num_gpus; gpu++) {
-      while (thread_slices[gpu].status != ThreadSlice::Status::Idle) {
-        // std::this_thread::yield();
-        sleep(0);
-      }
-    }
-
-    for (int gpu = 0; gpu < this->num_gpus * this->num_gpus; gpu++)
-      if (this->enactor_stats[gpu].retval != cudaSuccess) {
-        retval = this->enactor_stats[gpu].retval;
-=======
 template <
     typename _Problem,
     util::ArrayFlag ARRAY_FLAG = util::ARRAY_NONE,
@@ -1935,7 +592,6 @@
         }
 
         GUARD_CU(BaseEnactor::Sync());
->>>>>>> 07c8340d
         return retval;
       }
 
@@ -2017,122 +673,6 @@
     static cudaError_t Enact(Enactor &enactor) {
       return enactor.EnactPR<LB_AdvanceKernelPolicy, FilterKernelPolicy>();
     }
-<<<<<<< HEAD
-    static cudaError_t Init(Enactor &enactor, ContextPtr *context,
-                            Problem *problem, int max_grid_size = 512) {
-      return enactor.InitPR<LB_AdvanceKernelPolicy, FilterKernelPolicy>(
-          context, problem, max_grid_size);
-    }
-    static cudaError_t Reset(Enactor &enactor) {
-      return enactor.ResetPR<LB_AdvanceKernelPolicy, FilterKernelPolicy>();
-    }
-  };
-
-  template <typename Dummy>
-  struct MODE_SWITCH<Dummy, gunrock::oprtr::advance::LB_LIGHT> {
-    static cudaError_t Enact(Enactor &enactor) {
-      return enactor
-          .EnactPR<LB_LIGHT_AdvanceKernelPolicy, FilterKernelPolicy>();
-    }
-    static cudaError_t Init(Enactor &enactor, ContextPtr *context,
-                            Problem *problem, int max_grid_size = 512) {
-      return enactor.InitPR<LB_LIGHT_AdvanceKernelPolicy, FilterKernelPolicy>(
-          context, problem, max_grid_size);
-    }
-    static cudaError_t Reset(Enactor &enactor) {
-      return enactor
-          .ResetPR<LB_LIGHT_AdvanceKernelPolicy, FilterKernelPolicy>();
-    }
-  };
-
-  template <typename Dummy>
-  struct MODE_SWITCH<Dummy, gunrock::oprtr::advance::TWC_FORWARD> {
-    static cudaError_t Enact(Enactor &enactor) {
-      return enactor.EnactPR<TWC_AdvanceKernelPolicy, FilterKernelPolicy>();
-    }
-    static cudaError_t Init(Enactor &enactor, ContextPtr *context,
-                            Problem *problem, int max_grid_size = 512) {
-      return enactor.InitPR<TWC_AdvanceKernelPolicy, FilterKernelPolicy>(
-          context, problem, max_grid_size);
-    }
-    static cudaError_t Reset(Enactor &enactor) {
-      return enactor.ResetPR<TWC_AdvanceKernelPolicy, FilterKernelPolicy>();
-    }
-  };
-
-  /**
-   * @brief PageRank Enact kernel entry.
-   *
-   * @param[in] traversal_mode Load-balanced or Dynamic cooperative.
-   *
-   * \return cudaError_t object Indicates the success of all CUDA calls.
-   */
-  cudaError_t Enact(std::string traversal_mode = "LB") {
-    if (this->min_sm_version >= 300) {
-      if (traversal_mode == "LB")
-        return MODE_SWITCH<SizeT, gunrock::oprtr::advance::LB>::Enact(*this);
-      else if (traversal_mode == "LB_LIGHT")
-        return MODE_SWITCH<SizeT, gunrock::oprtr::advance::LB_LIGHT>::Enact(
-            *this);
-      else if (traversal_mode == "TWC")
-        return MODE_SWITCH<SizeT, gunrock::oprtr::advance::TWC_FORWARD>::Enact(
-            *this);
-    }
-
-    // to reduce compile time, get rid of other architecture for now
-    // TODO: add all the kernelpolicy settings for all archs
-    printf("Not yet tuned for this architecture\n");
-    return cudaErrorInvalidDeviceFunction;
-  }
-
-  /**
-   * @brief PageRank Enact kernel entry.
-   *
-   * @param[in] traversal_mode Load-balanced or Dynamic cooperative.
-   *
-   * \return cudaError_t object Indicates the success of all CUDA calls.
-   */
-  cudaError_t Reset(std::string traversal_mode = "LB") {
-    if (this->min_sm_version >= 300) {
-      if (traversal_mode == "LB")
-        return MODE_SWITCH<SizeT, gunrock::oprtr::advance::LB>::Reset(*this);
-      else if (traversal_mode == "LB_LIGHT")
-        return MODE_SWITCH<SizeT, gunrock::oprtr::advance::LB_LIGHT>::Reset(
-            *this);
-      else if (traversal_mode == "TWC")
-        return MODE_SWITCH<SizeT, gunrock::oprtr::advance::TWC_FORWARD>::Reset(
-            *this);
-    }
-
-    // to reduce compile time, get rid of other architecture for now
-    // TODO: add all the kernelpolicy settings for all archs
-    printf("Not yet tuned for this architecture\n");
-    return cudaErrorInvalidDeviceFunction;
-  }
-
-  /**
-   * @brief PageRank Enact kernel entry.
-   *
-   * @param[in] context CudaContext pointer for ModernGPU API.
-   * @param[in] problem Pointer to Problem object.
-   * @param[in] max_grid_size Maximum grid size for kernel calls.
-   * @param[in] traversal_mode Load-balanced or Dynamic cooperative.
-   *
-   * \return cudaError_t object Indicates the success of all CUDA calls.
-   */
-  cudaError_t Init(ContextPtr *context, Problem *problem,
-                   std::string traversal_mode = "LB", int max_grid_size = 512) {
-    if (this->min_sm_version >= 300) {
-      if (traversal_mode == "LB")
-        return MODE_SWITCH<SizeT, gunrock::oprtr::advance::LB>::Init(
-            *this, context, problem, max_grid_size);
-      else if (traversal_mode == "LB_LIGHT")
-        return MODE_SWITCH<SizeT, gunrock::oprtr::advance::LB_LIGHT>::Init(
-            *this, context, problem, max_grid_size);
-      else if (traversal_mode == "TWC")
-        return MODE_SWITCH<SizeT, gunrock::oprtr::advance::TWC_FORWARD>::Init(
-            *this, context, problem, max_grid_size);
-=======
 
     /**
       * @brief one run of sssp, to be called within GunrockThread
@@ -2252,7 +792,7 @@
         SizeT nodes = data_slice.org_nodes;
         GUARD_CU(data_slice.node_ids   .EnsureSize_(nodes, util::DEVICE));
         GUARD_CU(data_slice.temp_vertex.EnsureSize_(nodes, util::DEVICE));
-        
+
         GUARD_CU(data_slice.node_ids.ForAll(
             []__host__ __device__ (VertexT *ids, const SizeT &pos)
             {
@@ -2285,7 +825,7 @@
 
         // sort according to the rank of nodes
         GUARD_CU2(cub::DeviceRadixSort::SortPairsDescending(
-            data_slice.cub_sort_storage.GetPointer(util::DEVICE), 
+            data_slice.cub_sort_storage.GetPointer(util::DEVICE),
             cub_required_size,
             key_buffer, value_buffer, nodes,
             0, sizeof(ValueT) * 8, this -> enactor_slices[0].stream),
@@ -2328,7 +868,7 @@
         //auto &rank_curr   = data_slice.rank_curr;
         auto &rank_next   = data_slice.rank_next;
         GUARD_CU(data_slice.node_ids.ForAll(
-            [temp_vertex, rank_curr, rank_next] 
+            [temp_vertex, rank_curr, rank_next]
             __host__ __device__ (VertexT *ids, const SizeT &v)
             {
                 ids[v] = temp_vertex[v];
@@ -2349,7 +889,6 @@
         GUARD_CU2(cudaStreamSynchronize(this -> enactor_slices[0].stream),
             "cudaStreamSynchronize failed");
         return retval;
->>>>>>> 07c8340d
     }
 
     // to reduce compile time, get rid of other architecture for now
