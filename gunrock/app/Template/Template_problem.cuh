// ----------------------------------------------------------------
// Gunrock -- Fast and Efficient GPU Graph Library
// ----------------------------------------------------------------
// This source code is distributed under the terms of LICENSE.TXT
// in the root directory of this source distribution.
// ----------------------------------------------------------------

/**
 * @file
 * template_problem.cuh
 *
 * @brief GPU Storage management Structure for Template Problem Data
 */

#pragma once

#include <gunrock/app/problem_base.cuh>

namespace gunrock {
namespace app {
// TODO: change the name space
namespace Template {

/**
 * @brief Speciflying parameters for SSSP Problem
 * @param  parameters  The util::Parameter<...> structure holding all parameter info
 * \return cudaError_t error message(s), if any
 */
cudaError_t UseParameters_problem(
    util::Parameters &parameters)
{
    cudaError_t retval = cudaSuccess;

    GUARD_CU(gunrock::app::UseParameters_problem(parameters));

    // TODO: Add problem specific command-line parameter usages here, e.g.:
    // GUARD_CU(parameters.Use<bool>(
    //    "mark-pred",
    //    util::OPTIONAL_ARGUMENT | util::MULTI_VALUE | util::OPTIONAL_PARAMETER,
    //    false,
    //    "Whether to mark predecessor info.",
    //    __FILE__, __LINE__));

    return retval;
}

/**
 * @brief Template Problem structure.
 * @tparam _GraphT  Type of the graph
 * @tparam _FLAG    Problem flags
 */
template <
    typename _GraphT,
    // TODO: Add problem specific template parameters here, e.g.:
    // typename _ValueT = typename _GraphT::ValueT,
    ProblemFlag _FLAG = Problem_None>
struct Problem : ProblemBase<_GraphT, _FLAG>
{
    typedef _GraphT GraphT;
    static const ProblemFlag FLAG = _FLAG;
    typedef typename GraphT::VertexT VertexT;
    typedef typename GraphT::SizeT   SizeT;
    // TODO: Add algorithm specific types here, e.g.:
    // typedef _ValueT ValueT;

    // TODO: Add the graph representation used in the algorithm, e.g.:
    // typedef typename GraphT::CsrT    CsrT;
    typedef typename GraphT::GpT     GpT;

    typedef ProblemBase   <GraphT, FLAG> BaseProblem;
    typedef DataSliceBase <GraphT, FLAG> BaseDataSlice;

    //Helper structures

    /**
     * @brief Data structure containing SSSP-specific data on indivual GPU.
     */
    struct DataSlice : BaseDataSlice
    {
        // TODO: add problem specific storage arrays, for example:
        // util::Array1D<SizeT, ValueT>   distances; // distances from source

        /*
         * @brief Default constructor
         */
        DataSlice() : BaseDataSlice()
        {
            // TODO: Set names of the problem specific arrays, for example:
            // distances         .SetName("distances"           );
        }

        /*
         * @brief Default destructor
         */
        virtual ~DataSlice()
        {
            Release();
        }

        /*
         * @brief Releasing allocated memory space
         * @param[in] target      The location to release memory from
         * \return    cudaError_t Error message(s), if any
         */
        cudaError_t Release(util::Location target = util::LOCATION_ALL)
        {
            cudaError_t retval = cudaSuccess;
            if (target & util::DEVICE)
                GUARD_CU(util::SetDevice(this->gpu_idx));

            // TODO: Release problem specific data, e.g.:
            // GUARD_CU(distances      .Release(target));

            GUARD_CU(BaseDataSlice ::Release(target));
            return retval;
        }

        /**
         * @brief initializing sssp-specific data on each gpu
         * @param     sub_graph   Sub graph on the GPU.
         * @param[in] gpu_idx     GPU device index
         * @param[in] target      Targeting device location
         * @param[in] flag        Problem flag containling options
         * \return    cudaError_t Error message(s), if any
         */
        cudaError_t Init(
            GraphT        &sub_graph,
            int            num_gpus = 1,
            int            gpu_idx  = 0,
            util::Location target   = util::DEVICE,
            ProblemFlag    flag     = Problem_None)
        {
            cudaError_t retval  = cudaSuccess;

            GUARD_CU(BaseDataSlice::Init(sub_graph, num_gpus, gpu_idx, target, flag));

            // TODO: allocate problem specific data here, e.g.:
            // GUARD_CU(distances .Allocate(sub_graph.nodes, target));

            if (target & util::DEVICE)
            {
                // TODO: move sub-graph used by the problem onto GPU, e.g.:
                // GUARD_CU(sub_graph.CsrT::Move(util::HOST, target, this -> stream));
            }
            return retval;
        } // Init

        /**
         * @brief Reset problem function. Must be called prior to each run.
         * @param[in] target      Targeting device location
         * \return    cudaError_t Error message(s), if any
         */
        cudaError_t Reset(util::Location target = util::DEVICE)
        {
            cudaError_t retval = cudaSuccess;
            //SizeT nodes = this -> sub_graph -> nodes;

            // Ensure data are allocated
            // TODO: ensure size of problem specific data, e.g.:
            // GUARD_CU(distances.EnsureSize_(nodes, target));

            // Reset data
            // TODO: reset problem specific data, e.g.:
            // GUARD_CU(distances.ForEach([]__host__ __device__
            // (ValueT &distance){
            //    distance = util::PreDefinedValues<ValueT>::MaxValue;
            // }, nodes, target, this -> stream));

            return retval;
        }
    }; // DataSlice

    // Members
    // Set of data slices (one for each GPU)
    util::Array1D<SizeT, DataSlice> *data_slices;

    // Methods

    /**
     * @brief SSSPProblem default constructor
     */
    Problem(
        util::Parameters &_parameters,
        ProblemFlag _flag = Problem_None) :
        BaseProblem(_parameters, _flag),
        data_slices(NULL)
    {
    }

    /**
     * @brief SSSPProblem default destructor
     */
    virtual ~Problem()
    {
        Release();
    }

    /*
     * @brief Releasing allocated memory space
     * @param[in] target      The location to release memory from
     * \return    cudaError_t Error message(s), if any
     */
    cudaError_t Release(util::Location target = util::LOCATION_ALL)
    {
        cudaError_t retval = cudaSuccess;
        if (data_slices == NULL) return retval;
        for (int i = 0; i < this->num_gpus; i++)
            GUARD_CU(data_slices[i].Release(target));

        if ((target & util::HOST) != 0 &&
            data_slices[0].GetPointer(util::DEVICE) == NULL)
        {
            delete[] data_slices; data_slices=NULL;
        }
        GUARD_CU(BaseProblem::Release(target));
        return retval;
    }

    /**
     * \addtogroup PublicInterface
     * @{
     */

    /**
     * @brief Copy result distancess computed on GPUs back to host-side arrays.
     * @param[out] h_distances Host array to store computed vertex distances from the source.
     * \return     cudaError_t Error message(s), if any
     */
    cudaError_t Extract(
        // TODO: add list of results to extract, e.g.:
        // ValueT         *h_distances,
        util::Location  target      = util::DEVICE)
    {
        cudaError_t retval = cudaSuccess;
        SizeT nodes = this -> org_graph -> nodes;

        if (this-> num_gpus == 1)
        {
            auto &data_slice = data_slices[0][0];

            // Set device
            if (target == util::DEVICE)
            {
                GUARD_CU(util::SetDevice(this->gpu_idx[0]));

                // TODO: extract the results from single GPU, e.g.:
                // GUARD_CU(data_slice.distances.SetPointer(
                //    h_distances, nodes, util::HOST));
                // GUARD_CU(data_slice.distances.Move(util::DEVICE, util::HOST));
            }
            else if (target == util::HOST)
            {
                // TODO: extract the results from single CPU, e.g.:
                // GUARD_CU(data_slice.distances.ForEach(h_distances,
                //    []__host__ __device__
                //    (const ValueT &distance, ValueT &h_distance){
                //        h_distance = distance;
                //    }, nodes, util::HOST));
            }
        }
        else
        { // num_gpus != 1
            // TODO: extract the results from multiple GPUs, e.g.:
            // util::Array1D<SizeT, ValueT *> th_distances;
            // th_distances.SetName("bfs::Problem::Extract::th_distances");
            // GUARD_CU(th_distances.Allocate(this->num_gpus, util::HOST));

            for (int gpu = 0; gpu < this->num_gpus; gpu++)
            {
                auto &data_slice = data_slices[gpu][0];
                if (target == util::DEVICE)
                {
                    GUARD_CU(util::SetDevice(this->gpu_idx[gpu]));
                    // GUARD_CU(data_slice.distances.Move(util::DEVICE, util::HOST));
                }
                // th_distances[gpu] = data_slice.distances.GetPointer(util::HOST);
            } //end for(gpu)

            for (VertexT v = 0; v < nodes; v++)
            {
                int gpu = this -> org_graph -> GpT::partition_table[v];
                VertexT v_ = v;
                if ((GraphT::FLAG & gunrock::partitioner::Keep_Node_Num) != 0)
                    v_ = this -> org_graph -> GpT::convertion_table[v];

                // h_distances[v] = th_distances[gpu][v_];
            }

            // GUARD_CU(th_distances.Release());
        } //end if

        return retval;
    }

    /**
     * @brief initialization function.
     * @param     graph       The graph that SSSP processes on
     * @param[in] Location    Memory location to work on
     * \return    cudaError_t Error message(s), if any
     */
    cudaError_t Init(
            GraphT           &graph,
            util::Location    target = util::DEVICE)
    {
        cudaError_t retval = cudaSuccess;
        GUARD_CU(BaseProblem::Init(graph, target));
        data_slices = new util::Array1D<SizeT, DataSlice>[this->num_gpus];

        // TODO get problem specific flags from parameters, e.g.:
        // if (this -> parameters.template Get<bool>("mark-pred"))
        //    this -> flag = this -> flag | Mark_Predecessors;

        for (int gpu = 0; gpu < this->num_gpus; gpu++)
        {
            data_slices[gpu].SetName("data_slices[" + std::to_string(gpu) + "]");
            if (target & util::DEVICE)
                GUARD_CU(util::SetDevice(this->gpu_idx[gpu]));

            GUARD_CU(data_slices[gpu].Allocate(1, target | util::HOST));

            auto &data_slice = data_slices[gpu][0];
            GUARD_CU(data_slice.Init(
                this -> sub_graphs[gpu],
<<<<<<< HEAD
                this -> gpu_idx[gpu], 
=======
                graph.nodes,
                this -> num_gpus,
                this -> gpu_idx[gpu],
>>>>>>> e801274d
                target,
                this -> flag
            ));
        } // end for (gpu)

        return retval;
    }

    /**
     * @brief Reset problem function. Must be called prior to each run.
     * @param[in] src      Source vertex to start.
     * @param[in] location Memory location to work on
     * \return cudaError_t Error message(s), if any
     */
    cudaError_t Reset(
        // TODO: add problem specific info, e.g.:
        // VertexT    src,
        util::Location target = util::DEVICE)
    {
        cudaError_t retval = cudaSuccess;

        for (int gpu = 0; gpu < this->num_gpus; ++gpu)
        {
            // Set device
            if (target & util::DEVICE)
                GUARD_CU(util::SetDevice(this->gpu_idx[gpu]));
            GUARD_CU(data_slices[gpu] -> Reset(target));
            GUARD_CU(data_slices[gpu].Move(util::HOST, target));
        }

        // TODO: Initial problem specific starting point, e.g.:
        // int gpu;
        // VertexT src_;
        // if (this->num_gpus <= 1)
        // {
        //    gpu = 0; src_=src;
        // } else {
        //    gpu = this -> org_graph -> partition_table[src];
        //    if (this -> flag & partitioner::Keep_Node_Num)
        //        src_ = src;
        //    else
        //        src_ = this -> org_graph -> GpT::convertion_table[src];
        // }
        // GUARD_CU(util::SetDevice(this->gpu_idx[gpu]));
        // GUARD_CU2(cudaDeviceSynchronize(),
        //    "cudaDeviceSynchronize failed");
        //
        // ValueT src_distance = 0;
        // if (target & util::HOST)
        // {
        //     data_slices[gpu] -> distances[src_] = src_distance;
        // }
        // if (target & util::DEVICE)
        // {
        //    GUARD_CU2(cudaMemcpy(
        //        data_slices[gpu]->distances.GetPointer(util::DEVICE) + src_,
        //        &src_distance, sizeof(ValueT),
        //        cudaMemcpyHostToDevice),
        //        "SSSPProblem cudaMemcpy distances failed");
        // }

        GUARD_CU2(cudaDeviceSynchronize(),
            "cudaDeviceSynchronize failed");
        return retval;
    }

    /** @} */
};

} //namespace Template
} //namespace app
} //namespace gunrock

// Leave this at the end of the file
// Local Variables:
// mode:c++
// c-file-style: "NVIDIA"
// End:<|MERGE_RESOLUTION|>--- conflicted
+++ resolved
@@ -321,13 +321,9 @@
             auto &data_slice = data_slices[gpu][0];
             GUARD_CU(data_slice.Init(
                 this -> sub_graphs[gpu],
-<<<<<<< HEAD
-                this -> gpu_idx[gpu], 
-=======
                 graph.nodes,
                 this -> num_gpus,
                 this -> gpu_idx[gpu],
->>>>>>> e801274d
                 target,
                 this -> flag
             ));
