// ----------------------------------------------------------------
// Gunrock -- Fast and Efficient GPU Graph Library
// ----------------------------------------------------------------
// This source code is distributed under the terms of LICENSE.TXT
// in the root directory of this source distribution.
// ----------------------------------------------------------------

/**
 * @file
 * mf_enactor.cuh
 *
 * @brief Max Flow Problem Enactor
 */

#pragma once
#include <gunrock/util/sort_device.cuh>

#include <gunrock/app/enactor_base.cuh>
#include <gunrock/app/enactor_iteration.cuh>
#include <gunrock/app/enactor_loop.cuh>
#include <gunrock/app/mf/mf_problem.cuh>
#include <gunrock/oprtr/oprtr.cuh>

// uncoment for debug output
// #define MF_DEBUG 1

#if MF_DEBUG
  #define debug_aml(a...) printf(a);
  #define debug_aml2(a...) printf(a);
#else
  #define debug_aml(a...)
  #define debug_aml2(a...)
#endif

namespace gunrock {
namespace app {
namespace mf {

/**
 * @brief Speciflying parameters for MF Enactor
 * @param parameters The util::Parameter<...> structure holding all parameter
 *		      info
 * \return cudaError_t error message(s), if any
 */
cudaError_t UseParameters_enactor(util::Parameters &parameters)
{
    cudaError_t retval = cudaSuccess;
    GUARD_CU(app::UseParameters_enactor(parameters));
    return retval;
}
/**
 * @brief defination of MF iteration loop
 * @tparam EnactorT Type of enactor
 */
template <typename EnactorT>
struct MFIterationLoop : public IterationLoopBase
    <EnactorT, Use_FullQ | Push>
{
    typedef typename EnactorT::VertexT	VertexT;
    typedef typename EnactorT::ValueT	ValueT;
    typedef typename EnactorT::SizeT	SizeT;
    typedef typename EnactorT::Problem	ProblemT;
    typedef typename ProblemT::GraphT	GraphT;
    typedef typename GraphT::CsrT	CsrT;

    typedef IterationLoopBase <EnactorT, Use_FullQ | Push> BaseIterationLoop;

    MFIterationLoop() : BaseIterationLoop() {}

    /**
     * @brief Core computation of mf, one iteration
     * @param[in] peer_ Which GPU peers to work on, 0 means local
     * \return cudaError_t error message(s), if any
     */
    cudaError_t Core(int peer_ = 0)
    {
        auto enactor	    	= this -> enactor;
        auto gpu_num	    	= this -> gpu_num;
        auto num_gpus	    	= enactor -> num_gpus;
        auto gpu_offset	    	= num_gpus * gpu_num;
        auto &data_slice	= enactor -> problem -> data_slices[gpu_num][0];
        auto &enactor_slice	= enactor -> enactor_slices[gpu_offset + peer_];
        auto &enactor_stats	= enactor_slice.enactor_stats;
        auto &graph		= data_slice.sub_graph[0];
        auto &frontier        	= enactor_slice.frontier;
        auto &oprtr_parameters	= enactor_slice.oprtr_parameters;
        auto &retval          	= enactor_stats.retval;
        auto &iteration       	= enactor_stats.iteration;

        auto source	           	= data_slice.source;
        auto sink	        	= data_slice.sink;
        bool &was_changed       = data_slice.was_changed;
        auto &capacity        	= graph.edge_values;
        auto &reverse		    = data_slice.reverse;
        auto &flow            	= data_slice.flow;
        auto &excess          	= data_slice.excess;
        auto &height	      	= data_slice.height;
        auto &lowest_neighbor	= data_slice.lowest_neighbor;
        auto &local_vertices	= data_slice.local_vertices;
        auto &active	    	= data_slice.active;
        auto null_ptr	    	= &local_vertices;
        null_ptr = NULL;

<<<<<<< HEAD
        auto advance_preflow_op = [capacity, flow, excess, height, reverse,
=======
	auto &mark		= data_slice.mark;
	auto &queue		= data_slice.queue;

	auto &changed 		= data_slice.changed;

        auto advance_preflow_op = [capacity, flow, excess, height, reverse, 
>>>>>>> e9b2c8ba
             source]
             __host__ __device__
             (const VertexT &src, VertexT &dest, const SizeT &edge_id,
              const VertexT &input_item, const SizeT &input_pos,
              const SizeT &output_pos) -> bool
             {
                 if (!util::isValid(dest) or !util::isValid(src) or
                         src != source)
                     return false;
                 flow[edge_id] = capacity[edge_id];
                 flow[reverse[edge_id]] = ((ValueT)0) - capacity[edge_id];
                 atomicAdd(&excess[dest], capacity[edge_id]);
                 //debug_aml("flow[%d->%d] = %lf\n", src, dest, capacity[edge_id]);
                 return true;
             };


<<<<<<< HEAD
        auto compute_lockfree_op =
	        [graph, excess, capacity, flow, reverse, height, iteration, source,
            sink, active]
=======
	auto global_relabeling_op =
            [graph, source, sink, height, reverse, flow, queue, mark, changed] 
                __host__ __device__
                (VertexT * v_q, const SizeT &pos) {
                    VertexT v = v_q[pos];
		    VertexT first = 0, last = 0;
		    queue[last++] = sink;
		    mark[sink] = true;
		    auto H = (VertexT) 0;
		    height[sink] = H;

		    changed[0] = 0;
		
		    while (first < last) {
			auto v = queue[first++];
			auto e_start = graph.CsrT::GetNeighborListOffset(v);
			auto num_neighbors = graph.CsrT::GetNeighborListLength(v);
			auto e_end = e_start + num_neighbors;
			++H;
			for (auto e = e_start; e < e_end; ++e){
			    auto neighbor = graph.CsrT::GetEdgeDest(e);
			    if (mark[neighbor] || 
				almost_eql(graph.CsrT::edge_values[reverse[e]], flow[reverse[e]]))
				continue;
			    if (height[neighbor] != H)
				changed[0]++;
				
			    height[neighbor] = H;
			    mark[neighbor] = true;
			    queue[last++] = neighbor;
			}
		    }
		    height[source] = graph.nodes;
	};

        auto compute_lockfree_op = 
	        [graph, excess, capacity, flow, reverse, height, iteration, source, 
            sink, active] 
>>>>>>> e9b2c8ba
            __host__ __device__ (VertexT* v_q, const SizeT& pos)
            {

		VertexT v = v_q[pos];
		debug_aml2("active vertex: %d\n", v);

		// if not a valid vertex, do not apply compute:
		if (!util::isValid(v) ||
		      v == source ||
                      v == sink ||
		      excess[v] <= 0 ||
                      graph.CsrT::GetNeighborListLength(v) == 0) return;

		// else, try push-relable:
                VertexT e_start = graph.CsrT::GetNeighborListOffset(v);
                VertexT neighbor_num = graph.CsrT::GetNeighborListLength(v);
                VertexT e_end = e_start + neighbor_num;
                int iter = 0;
                if (excess[v] > (ValueT)0)
                {
                        debug_aml2("active vertex: %d\n", v);
                        debug_aml2("excess[%d] = %lf\n", v, excess[v]);

                        VertexT lowest_id =
                            util::PreDefinedValues<VertexT>::InvalidValue;
                        VertexT lowest_h;

			// look for lowest height among neighbors
                        for (VertexT e_id = e_start; e_id < e_end; ++e_id) {
                            VertexT n = graph.CsrT::GetEdgeDest(e_id);
                            debug_aml2("try neighbor %d\n", n);
                            if ((capacity[e_id] - flow[e_id] > (ValueT)0) &&
                                    (!util::isValid(lowest_id) ||
                                     height[n] < lowest_h)){
                                lowest_id = e_id;
                                lowest_h = height[n];
                            }
                        }

			// if a valid lowest h was found:
                        if (util::isValid(lowest_id))
                        {
                            debug_aml2("lowest for %d is %d\n",
                                    v, graph.CsrT::GetEdgeDest(lowest_id));
                            if (lowest_h < height[v])
                            {
                                //push
                                ValueT f =
                                    fminf(capacity[lowest_id] - flow[lowest_id], excess[v]);
                                ValueT old = atomicAdd(&excess[v], -f);
                                if (f > 0 && (old > f || almost_eql(old, f)))
                                {
                                    VertexT l_dest = graph.CsrT::GetEdgeDest(lowest_id);
                                    atomicAdd(&excess[l_dest], f);
                                    atomicAdd(&flow[lowest_id], f);
                                    atomicAdd(&flow[reverse[lowest_id]], -f);
                                    debug_aml2("push, %lf, %d->%d, e[%d] = %lf\n",
                                            f, v, l_dest, l_dest, excess[l_dest]);
                                    active[0] = 1;
                                }else{
                                    atomicAdd(&excess[v], f);
                                    debug_aml2("push back, %lf, %lf\n",
                                            f, excess[v]);
                                }
                            }else{
                                //relabel
                                height[v] = lowest_h + 1;
                                debug_aml2("relabel, %d new height %d\n",
                                        v, lowest_h + 1);
                                active[0] = 1;
                            }
                        }
                 }
            };


        if (iteration == 0){
            debug_aml("iteration 0, preflow operator is comming\n");
            was_changed = true;
            // ADVANCE_PREFLOW_OP
            oprtr_parameters.advance_mode = "ALL_EDGES";
            GUARD_CU(oprtr::Advance<oprtr::OprtrType_V2V>(
                    graph.csr(), &local_vertices, null_ptr,
                    oprtr_parameters, advance_preflow_op));

<<<<<<< HEAD
            GUARD_CU2(cudaStreamSynchronize(oprtr_parameters.stream),
                    "cudaStreamSynchronize failed.");

=======
	    GUARD_CU2(cudaDeviceSynchronize(), "cudaDeviceSynchronize failed.");
            // GUARD_CU2(cudaStreamSynchronize(oprtr_parameters.stream), 
            //        "cudaStreamSynchronize failed.");
            
>>>>>>> e9b2c8ba
            debug_aml("iteration 0, preflow ends, results:\n");
        }

        // Global relabeling
        if (was_changed == true and (iteration % 50 == 0)){
            debug_aml("iteration %d, relabeling\n", iteration);

	    // Serial relabeling on the GPU (ignores moves)
            GUARD_CU(frontier.V_Q()->ForAll(global_relabeling_op, 1,
                           util::DEVICE, oprtr_parameters.stream));
	    GUARD_CU2(cudaDeviceSynchronize(), "cudaDeviceSynchronize failed.");

#if 0
            GUARD_CU(height.Move(util::DEVICE, util::HOST, graph.nodes, 0,
                        oprtr_parameters.stream));
            GUARD_CU(flow.Move(util::DEVICE, util::HOST, graph.edges, 0,
                        oprtr_parameters.stream));
            GUARD_CU2(cudaStreamSynchronize(oprtr_parameters.stream),
                    "cudaStreamSynchronize failed.");
            int num_changes = relabeling(graph, source, sink,
                    height.GetPointer(util::HOST),
                    reverse.GetPointer(util::HOST),
                    flow.GetPointer(util::HOST));
            GUARD_CU(height.Move(util::HOST, util::DEVICE, graph.nodes, 0,
                      oprtr_parameters.stream));
#endif
	    changed.Move(util::DEVICE, util::HOST, 1, 0, oprtr_parameters.stream);
            if (changed[0] > 0)
                was_changed = true;
            debug_aml("iteration %d, relabeling finished\n", iteration);
        }

        GUARD_CU(active.ForAll(
            [] __host__ __device__ (SizeT *a, const SizeT &v)
            {
                a[v] = 0;
            }, 1, util::DEVICE, oprtr_parameters.stream));
<<<<<<< HEAD

        GUARD_CU2(cudaStreamSynchronize(oprtr_parameters.stream),
                    "cudaStreamSynchronize failed.");
=======
       

	GUARD_CU2(cudaDeviceSynchronize(), "cudaDeviceSynchronize failed."); 
        // GUARD_CU2(cudaStreamSynchronize(oprtr_parameters.stream), 
        //            "cudaStreamSynchronize failed.");
>>>>>>> e9b2c8ba

        debug_aml("[%d]frontier que length before compute op is %d\n",
                iteration, frontier.queue_length);

	// Run Lockfree Push-Relable
        GUARD_CU(frontier.V_Q()->ForAll(compute_lockfree_op,
                    graph.nodes, util::DEVICE, oprtr_parameters.stream));

        debug_aml("[%d]frontier que length after compute op is %d\n",
                iteration, frontier.queue_length);

        // GUARD_CU2(cudaStreamSynchronize(oprtr_parameters.stream),
        //        "cudaStreamSynchronize failed");

	GUARD_CU2(cudaDeviceSynchronize(), "cudaDeviceSynchronize failed.");

	    active.Move(util::DEVICE, util::HOST, 1, 0, oprtr_parameters.stream);

<<<<<<< HEAD
        GUARD_CU2(cudaStreamSynchronize(oprtr_parameters.stream),
                "cudaStreamSynchronize failed");

=======
	GUARD_CU2(cudaDeviceSynchronize(),
            "cudaDeviceSynchronize failed.");

        //GUARD_CU2(cudaStreamSynchronize(oprtr_parameters.stream),
        //        "cudaStreamSynchronize failed");
            
>>>>>>> e9b2c8ba
        return retval;
    }

    /**
     * @brief Routine to combine received data and local data
     * @tparam NUM_VERTEX_ASSOCIATES  Number of data associated with each
     *				      transmition item, typed VertexT
     * @tparam NUM_VALUE__ASSOCIATES  Number of data associated with each
				      transmition item, typed ValueT
     * @param[in] received_length     The number of transmition items received
     * @param[in] peer_		      which peer GPU the data came from
     * \return cudaError_t error message(s), if any
     */
    template <
        int NUM_VERTEX_ASSOCIATES,
        int NUM_VALUE__ASSOCIATES>
    cudaError_t ExpandIncoming(SizeT &received_length, int peer_)
    {
        auto &enactor	    = this -> enactor;
        auto &problem	    = enactor -> problem;
        auto gpu_num	    = this -> gpu_num;
        auto gpu_offset	    = gpu_num * enactor -> num_gpus;
        auto &data_slice    = problem -> data_slices[gpu_num][0];
        auto &enactor_slice = enactor -> enactor_slices[gpu_offset + peer_];
        auto iteration	    = enactor_slice.enactor_stats.iteration;

        auto &capacity	    = data_slice.sub_graph[0].edge_values;
        auto &flow  	    = data_slice.flow;
        auto &excess	    = data_slice.excess;
        auto &height	    = data_slice.height;

/*	for key " +
		    std::to_string(key) + " and for in_pos " +
		    std::to_string(in_pos) + " and for vertex ass ins " +
		    std::to_string(vertex_associate_ins[in_pos]) +
		    " and for value ass ins " +
		    std::to_string(value__associate_ins[in_pos]));*/

        auto expand_op = [capacity, flow, excess, height]
        __host__ __device__(VertexT &key, const SizeT &in_pos,
        VertexT *vertex_associate_ins, ValueT  *value__associate_ins) -> bool
        {

            // TODO: fill in the lambda to combine received and local data, e.g.:
            // ValueT in_val  = value__associate_ins[in_pos];
            // ValueT old_val = atomicMin(distances + key, in_val);
            // if (old_val <= in_val)
            //     return false;
            return true;
        };

        cudaError_t retval = BaseIterationLoop::template ExpandIncomingBase
            <NUM_VERTEX_ASSOCIATES, NUM_VALUE__ASSOCIATES>
            (received_length, peer_, expand_op);
        return retval;
    }

    bool Stop_Condition(int gpu_num = 0)
    {
        auto enactor        = this -> enactor;
        int num_gpus        = enactor -> num_gpus;
        auto &data_slice    = enactor -> problem -> data_slices[gpu_num][0];
        auto &enactor_slice = enactor -> enactor_slices[0];
        auto &retval        = enactor_slice.enactor_stats.retval;
        auto &oprtr_parameters	= enactor_slice.oprtr_parameters;

        if (retval != cudaSuccess){
            printf("(CUDA error %d @ GPU %d: %s\n", retval, 0 % num_gpus,
                    cudaGetErrorString(retval));
            fflush(stdout);
            return true;
        }

	debug_aml2("[STOP CONDITION] updated vertices: %d\n", data_slice.active[0]);

        if (data_slice.active[0] == 0) return true;
        return false;
    }

}; // end of MFIteration

/* MF enactor class.
 * @tparam _Problem Problem type we process on
 * @tparam ARRAY_FLAG Flags for util::Array1D used in the enactor
 * @tparam cudaHostRegisterFlag Flags for util::Array1D used in the enactor
 */
template <
    typename _Problem,
    util::ArrayFlag ARRAY_FLAG = util::ARRAY_NONE,
    unsigned int cudaHostRegisterFlag = cudaHostRegisterDefault>
class Enactor :
    public EnactorBase<
        typename _Problem::GraphT,
        typename _Problem::VertexT,
        typename _Problem::ValueT,
        ARRAY_FLAG, cudaHostRegisterFlag>
{
public:
    typedef _Problem                  Problem;
    typedef typename Problem::VertexT VertexT;
    typedef typename Problem::ValueT  ValueT;
    typedef typename Problem::SizeT   SizeT;
    typedef typename Problem::GraphT  GraphT;
    typedef EnactorBase<GraphT, VertexT, ValueT, ARRAY_FLAG,
            cudaHostRegisterFlag> BaseEnactor;
    typedef Enactor<Problem, ARRAY_FLAG, cudaHostRegisterFlag> EnactorT;

    typedef MFIterationLoop<EnactorT> IterationT;

    Problem     *problem   ;
    IterationT  *iterations;

    /**
     * @brief MFEnactor constructor
     */
    Enactor(): BaseEnactor("mf"), problem(NULL)
    {
        this -> max_num_vertex_associates = 0;
        this -> max_num_value__associates = 1;
    }

    /**
     * @brief MFEnactor destructor
     */
    virtual ~Enactor()
    {
        //Release();
    }

    /*
     * @brief Releasing allocated memory space
     * @param target The location to release memory from
     * \return cudaError_t error message(s), if any
     */
    cudaError_t Release(util::Location target = util::LOCATION_ALL)
    {
        cudaError_t retval = cudaSuccess;
        GUARD_CU(BaseEnactor::Release(target));
        delete []iterations; iterations = NULL;
        problem = NULL;
        return retval;
    }

    /**
     * \addtogroup PublicInterface
     * @{
     */

    /**
     * @brief Initialize the problem.
     * @param[in] problem The problem object.
     * @param[in] target Target location of data
     * \return cudaError_t error message(s), if any
     */
    cudaError_t Init(
        Problem		&problem,
        util::Location	target = util::DEVICE)
    {
        cudaError_t retval = cudaSuccess;
        this->problem = &problem;

	    // Lazy initialization
        GUARD_CU(BaseEnactor::Init(problem, Enactor_None, 2, NULL, target,
		    false));

        auto num_gpus = this->num_gpus;

        for (int gpu = 0; gpu < num_gpus; ++gpu)
        {
            GUARD_CU(util::SetDevice(this->gpu_idx[gpu]));
            auto gpu_offset = gpu * num_gpus;
            auto &enactor_slice = this->enactor_slices[gpu_offset + 0];
            auto &graph = problem.sub_graphs[gpu];
            auto nodes = graph.nodes;
            auto edges = graph.edges;
            GUARD_CU(enactor_slice.frontier.Allocate(nodes, edges,
                this->queue_factors));
        }

        iterations = new IterationT[num_gpus];
            for (int gpu = 0; gpu < num_gpus; gpu ++)
            {
                GUARD_CU(iterations[gpu].Init(this, gpu));
            }

        GUARD_CU(this -> Init_Threads(this,
                (CUT_THREADROUTINE)&(GunrockThread<EnactorT>)));
        return retval;
    }

    /**
      * @brief one run of mf, to be called within GunrockThread
      * @param thread_data Data for the CPU thread
      * \return cudaError_t error message(s), if any
      */
    cudaError_t Run(ThreadSlice &thread_data)
    {
	    debug_aml("Run enact\n");
        gunrock::app::Iteration_Loop<0,1, IterationT>(
		thread_data, iterations[thread_data.thread_num]);

        return cudaSuccess;
    }

    /**
     * @brief Reset enactor
     * @param[in] src Source node to start primitive.
     * @param[in] target Target location of data
     * \return cudaError_t error message(s), if any
     */
    cudaError_t Reset(const VertexT& src, util::Location target = util::DEVICE)
    {
        cudaError_t retval = cudaSuccess;
        debug_aml("Enactor Reset, src %d\n", src);

        typedef typename GraphT::GpT GpT;

        GUARD_CU(BaseEnactor::Reset(target));

        SizeT nodes = this->problem->data_slices[0][0].sub_graph[0].nodes;

        for (int gpu = 0; gpu < this->num_gpus; gpu++) {
            if (this->num_gpus == 1) {
                this->thread_slices[gpu].init_size = nodes;
                for (int peer_ = 0; peer_ < this->num_gpus; peer_++) {
                    auto &frontier =
                        this->enactor_slices[gpu * this->num_gpus + peer_].frontier;
                    frontier.queue_length = (peer_ == 0) ? nodes : 0;
                    if (peer_ == 0) {
                        util::Array1D<SizeT, VertexT> tmp;
                        tmp.Allocate(nodes, target | util::HOST);
                        for (SizeT i = 0; i < nodes; ++i) {
                            tmp[i] = (VertexT)i % nodes;
                        }
                        GUARD_CU(tmp.Move(util::HOST, target));

                        GUARD_CU(frontier.V_Q()->ForEach(
                                    tmp,
                                    [] __host__ __device__(VertexT & v, VertexT & i) { v = i; },
                                    nodes, target, 0));

                        tmp.Release();
                    }
                }
            } else {
                // MULTIGPU INCOMPLETE
            }
        }
        debug_aml("Enactor Reset end\n");
        GUARD_CU(BaseEnactor::Sync())
        return retval;
    }


    /**
     * @brief Enacts a MF computing on the specified graph.
     * @param[in] src Source node to start primitive.
     * \return cudaError_t error message(s), if any
     */
    cudaError_t Enact()
    {
        cudaError_t  retval     = cudaSuccess;
	    debug_aml("enact\n");
        GUARD_CU(this -> Run_Threads(this));
        util::PrintMsg("GPU MF Done.", this -> flag & Debug);
        return retval;
    }

    /** @} */
};

} // namespace Template
} // namespace app
} // namespace gunrock

// Leave this at the end of the file
// Local Variables:
// mode:c++
// c-file-style: "NVIDIA"
// End:<|MERGE_RESOLUTION|>--- conflicted
+++ resolved
@@ -100,17 +100,11 @@
         auto &active	    	= data_slice.active;
         auto null_ptr	    	= &local_vertices;
         null_ptr = NULL;
-
-<<<<<<< HEAD
-        auto advance_preflow_op = [capacity, flow, excess, height, reverse,
-=======
-	auto &mark		= data_slice.mark;
-	auto &queue		= data_slice.queue;
-
-	auto &changed 		= data_slice.changed;
+        auto &mark		= data_slice.mark;
+        auto &queue		= data_slice.queue;
+        auto &changed 		= data_slice.changed;
 
         auto advance_preflow_op = [capacity, flow, excess, height, reverse, 
->>>>>>> e9b2c8ba
              source]
              __host__ __device__
              (const VertexT &src, VertexT &dest, const SizeT &edge_id,
@@ -128,64 +122,23 @@
              };
 
 
-<<<<<<< HEAD
         auto compute_lockfree_op =
 	        [graph, excess, capacity, flow, reverse, height, iteration, source,
             sink, active]
-=======
-	auto global_relabeling_op =
-            [graph, source, sink, height, reverse, flow, queue, mark, changed] 
-                __host__ __device__
-                (VertexT * v_q, const SizeT &pos) {
-                    VertexT v = v_q[pos];
-		    VertexT first = 0, last = 0;
-		    queue[last++] = sink;
-		    mark[sink] = true;
-		    auto H = (VertexT) 0;
-		    height[sink] = H;
-
-		    changed[0] = 0;
-		
-		    while (first < last) {
-			auto v = queue[first++];
-			auto e_start = graph.CsrT::GetNeighborListOffset(v);
-			auto num_neighbors = graph.CsrT::GetNeighborListLength(v);
-			auto e_end = e_start + num_neighbors;
-			++H;
-			for (auto e = e_start; e < e_end; ++e){
-			    auto neighbor = graph.CsrT::GetEdgeDest(e);
-			    if (mark[neighbor] || 
-				almost_eql(graph.CsrT::edge_values[reverse[e]], flow[reverse[e]]))
-				continue;
-			    if (height[neighbor] != H)
-				changed[0]++;
-				
-			    height[neighbor] = H;
-			    mark[neighbor] = true;
-			    queue[last++] = neighbor;
-			}
-		    }
-		    height[source] = graph.nodes;
-	};
-
-        auto compute_lockfree_op = 
-	        [graph, excess, capacity, flow, reverse, height, iteration, source, 
-            sink, active] 
->>>>>>> e9b2c8ba
             __host__ __device__ (VertexT* v_q, const SizeT& pos)
             {
 
-		VertexT v = v_q[pos];
-		debug_aml2("active vertex: %d\n", v);
-
-		// if not a valid vertex, do not apply compute:
-		if (!util::isValid(v) ||
-		      v == source ||
-                      v == sink ||
-		      excess[v] <= 0 ||
-                      graph.CsrT::GetNeighborListLength(v) == 0) return;
-
-		// else, try push-relable:
+                VertexT v = v_q[pos];
+                debug_aml2("active vertex: %d\n", v);
+
+                // if not a valid vertex, do not apply compute:
+                if (!util::isValid(v) ||
+                    v == source ||
+                    v == sink ||
+		                excess[v] <= 0 ||
+                    graph.CsrT::GetNeighborListLength(v) == 0) return;
+
+		            // else, try push-relable:
                 VertexT e_start = graph.CsrT::GetNeighborListOffset(v);
                 VertexT neighbor_num = graph.CsrT::GetNeighborListLength(v);
                 VertexT e_end = e_start + neighbor_num;
@@ -199,7 +152,7 @@
                             util::PreDefinedValues<VertexT>::InvalidValue;
                         VertexT lowest_h;
 
-			// look for lowest height among neighbors
+			                  // look for lowest height among neighbors
                         for (VertexT e_id = e_start; e_id < e_end; ++e_id) {
                             VertexT n = graph.CsrT::GetEdgeDest(e_id);
                             debug_aml2("try neighbor %d\n", n);
@@ -211,7 +164,7 @@
                             }
                         }
 
-			// if a valid lowest h was found:
+			                  // if a valid lowest h was found:
                         if (util::isValid(lowest_id))
                         {
                             debug_aml2("lowest for %d is %d\n",
@@ -231,12 +184,12 @@
                                     debug_aml2("push, %lf, %d->%d, e[%d] = %lf\n",
                                             f, v, l_dest, l_dest, excess[l_dest]);
                                     active[0] = 1;
-                                }else{
+                                } else{
                                     atomicAdd(&excess[v], f);
                                     debug_aml2("push back, %lf, %lf\n",
                                             f, excess[v]);
                                 }
-                            }else{
+                            } else{
                                 //relabel
                                 height[v] = lowest_h + 1;
                                 debug_aml2("relabel, %d new height %d\n",
@@ -257,16 +210,10 @@
                     graph.csr(), &local_vertices, null_ptr,
                     oprtr_parameters, advance_preflow_op));
 
-<<<<<<< HEAD
-            GUARD_CU2(cudaStreamSynchronize(oprtr_parameters.stream),
-                    "cudaStreamSynchronize failed.");
-
-=======
 	    GUARD_CU2(cudaDeviceSynchronize(), "cudaDeviceSynchronize failed.");
             // GUARD_CU2(cudaStreamSynchronize(oprtr_parameters.stream), 
             //        "cudaStreamSynchronize failed.");
             
->>>>>>> e9b2c8ba
             debug_aml("iteration 0, preflow ends, results:\n");
         }
 
@@ -274,10 +221,10 @@
         if (was_changed == true and (iteration % 50 == 0)){
             debug_aml("iteration %d, relabeling\n", iteration);
 
-	    // Serial relabeling on the GPU (ignores moves)
-            GUARD_CU(frontier.V_Q()->ForAll(global_relabeling_op, 1,
+	      // Serial relabeling on the GPU (ignores moves)
+        GUARD_CU(frontier.V_Q()->ForAll(global_relabeling_op, 1,
                            util::DEVICE, oprtr_parameters.stream));
-	    GUARD_CU2(cudaDeviceSynchronize(), "cudaDeviceSynchronize failed.");
+	      GUARD_CU2(cudaDeviceSynchronize(), "cudaDeviceSynchronize failed.");
 
 #if 0
             GUARD_CU(height.Move(util::DEVICE, util::HOST, graph.nodes, 0,
@@ -293,7 +240,7 @@
             GUARD_CU(height.Move(util::HOST, util::DEVICE, graph.nodes, 0,
                       oprtr_parameters.stream));
 #endif
-	    changed.Move(util::DEVICE, util::HOST, 1, 0, oprtr_parameters.stream);
+	      changed.Move(util::DEVICE, util::HOST, 1, 0, oprtr_parameters.stream);
             if (changed[0] > 0)
                 was_changed = true;
             debug_aml("iteration %d, relabeling finished\n", iteration);
@@ -304,22 +251,15 @@
             {
                 a[v] = 0;
             }, 1, util::DEVICE, oprtr_parameters.stream));
-<<<<<<< HEAD
-
-        GUARD_CU2(cudaStreamSynchronize(oprtr_parameters.stream),
-                    "cudaStreamSynchronize failed.");
-=======
-       
-
-	GUARD_CU2(cudaDeviceSynchronize(), "cudaDeviceSynchronize failed."); 
+
+	      GUARD_CU2(cudaDeviceSynchronize(), "cudaDeviceSynchronize failed."); 
         // GUARD_CU2(cudaStreamSynchronize(oprtr_parameters.stream), 
         //            "cudaStreamSynchronize failed.");
->>>>>>> e9b2c8ba
 
         debug_aml("[%d]frontier que length before compute op is %d\n",
                 iteration, frontier.queue_length);
 
-	// Run Lockfree Push-Relable
+	      // Run Lockfree Push-Relable
         GUARD_CU(frontier.V_Q()->ForAll(compute_lockfree_op,
                     graph.nodes, util::DEVICE, oprtr_parameters.stream));
 
@@ -329,22 +269,13 @@
         // GUARD_CU2(cudaStreamSynchronize(oprtr_parameters.stream),
         //        "cudaStreamSynchronize failed");
 
-	GUARD_CU2(cudaDeviceSynchronize(), "cudaDeviceSynchronize failed.");
-
-	    active.Move(util::DEVICE, util::HOST, 1, 0, oprtr_parameters.stream);
-
-<<<<<<< HEAD
-        GUARD_CU2(cudaStreamSynchronize(oprtr_parameters.stream),
-                "cudaStreamSynchronize failed");
-
-=======
-	GUARD_CU2(cudaDeviceSynchronize(),
-            "cudaDeviceSynchronize failed.");
+        GUARD_CU2(cudaDeviceSynchronize(), "cudaDeviceSynchronize failed.");
+        active.Move(util::DEVICE, util::HOST, 1, 0, oprtr_parameters.stream);
+
+        GUARD_CU2(cudaDeviceSynchronize(), "cudaDeviceSynchronize failed.");
 
         //GUARD_CU2(cudaStreamSynchronize(oprtr_parameters.stream),
         //        "cudaStreamSynchronize failed");
-            
->>>>>>> e9b2c8ba
         return retval;
     }
 
