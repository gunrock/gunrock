--- conflicted
+++ resolved
@@ -154,25 +154,15 @@
         !quiet_mode);
 
     if (validation == "each") {
-<<<<<<< HEAD
-      GUARD_CU(problem.Extract(graph.nodes, h_cluster, h_core_point_counter, h_cluster_counter));
-      SizeT num_errors =
-          Validate_Results(parameters, graph, h_cluster, ref_cluster, false);
-=======
-      GUARD_CU(problem.Extract(graph.nodes, k, h_knns, h_cluster, snn));
+      GUARD_CU(problem.Extract(graph.nodes, k, h_knns, h_cluster, h_core_point_counter, h_cluster_counter, snn));
       SizeT num_errors = Validate_Results(parameters, graph, h_cluster,
                                           ref_cluster, h_knns, ref_knns, false);
->>>>>>> 7f14140b
     }
   }
 
   cpu_timer.Start();
 
-<<<<<<< HEAD
-  GUARD_CU(problem.Extract(graph.nodes, h_cluster, h_core_point_counter, h_cluster_counter));
-=======
-  GUARD_CU(problem.Extract(graph.nodes, k, h_knns, h_cluster, snn));
->>>>>>> 7f14140b
+  GUARD_CU(problem.Extract(graph.nodes, k, h_knns, h_cluster, h_core_point_counter, h_cluster_counter, snn));
   if (validation == "last") {
     SizeT num_errors = Validate_Results(parameters, graph, h_cluster,
                                         ref_cluster, h_knns, ref_knns, false);
