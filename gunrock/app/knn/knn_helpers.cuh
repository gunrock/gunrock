// ----------------------------------------------------------------
// Gunrock -- Fast and Efficient GPU Graph Library
// ----------------------------------------------------------------
// This source code is distributed under the terms of LICENSE.TXT
// in the root directory of this source distribution.
// ----------------------------------------------------------------

/**
 * @file
 * knn_helpers.cuh
 *
 * @brief Helper functions for KNN algorithm.
 */

#pragma once

#include <map>
#include <cmath>
#include <gunrock/util/array_utils.cuh>

namespace gunrock {
namespace app {
namespace knn {

template <typename ValueT>
__device__ __host__ ValueT _sqrt(const ValueT &a) {
    return sqrt(a);
}

<<<<<<< HEAD
template <typename ValueT>
__device__ void acquire_semaphore(volatile ValueT* lock){
    while (atomicCAS((ValueT*)lock, (ValueT)0, (ValueT)1) != (ValueT)0);
}

template <typename ValueT>
__device__ void release_semaphore(volatile ValueT* lock){
    *lock = (ValueT)0;
    __threadfence_system();
=======
template <typename ValueT, typename SizeT>
__device__ void bitonic_sort(ValueT* new_dist, SizeT* new_keys){
    // Bitonic sort on new_dist array:
    for (int offset = 2; offset <= blockDim.x; offset *= 2){
        #pragma unroll
        for (int p = offset/2; p > 0; p /= 2){
            int step = threadIdx.x ^ p;
            if (step > threadIdx.x){
                if ((threadIdx.x & offset) == 0){
                    assert(step < blockDim.x);
                    if (new_dist[threadIdx.x] > new_dist[step]){
                        auto tmp = new_dist[step];
                        new_dist[step] = new_dist[threadIdx.x];
                        new_dist[threadIdx.x] = tmp;
                        auto tmp2 = new_keys[step];
                        new_keys[step] = new_keys[threadIdx.x];
                        new_keys[threadIdx.x] = tmp2;
                    }
                }else{
                    assert(step < blockDim.x);
                    if (new_dist[threadIdx.x] < new_dist[step]){
                        auto tmp = new_dist[step];
                        new_dist[step] = new_dist[threadIdx.x];
                        new_dist[threadIdx.x] = tmp;
                        auto tmp2 = new_keys[step];
                        new_keys[step] = new_keys[threadIdx.x];
                        new_keys[threadIdx.x] = tmp2;
                    }
                }
            }
            __threadfence();
            __syncthreads();
        }
    }
}

__device__ void acquire_semaphore(int* lock, int i){
    while (atomicCAS(&lock[i], 0, 1) != 0);
}

__device__ void release_semaphore(int* lock, int i){
    if (atomicExch(&lock[i], 0) != 1){
        printf("threadIdx.x = %d\n", threadIdx.x);
        asm("trap;");
    }
>>>>>>> a4e2879d
}
/**
 * @brief Compute euclidean distance
 * @param dim Number of dimensions (2D, 3D ... ND)
 * @param points Points array to get the x, y, z...
 * @param p1 and p2 points to be compared
 * info \return distance value
 */
template<typename SizeT, typename ValueT, typename PointT>
__device__ __host__
ValueT euclidean_distance(const SizeT dim, const SizeT N, 
    ValueT* points, 
    PointT p1, PointT p2, bool transpose) {

    // Get dimensional of labels
    ValueT result = (ValueT) 0;
    // p1 = (x_1, x_2, ..., x_dim)
    // p2 = (y_1, y_2, ..., y_dim)
    for (int i=0; i<dim; ++i){
        //(x_i - y_i)^2
        ValueT diff = (ValueT)0;
        if (! transpose){
            diff = points[p1 * dim + i] - points[p2 * dim + i];
        }else{
            diff = points[i * N + p1] - points[i * N + p2];
        }
        result += diff*diff;
    }
    return _sqrt(result);
}

template<typename SizeT, typename ValueT, typename PointT>
__device__ __host__
ValueT euclidean_distance(const SizeT dim, const SizeT N, 
    ValueT* points, const PointT p1, ValueT* sh_point, bool transpose) {

    // Get dimensional of labels
    ValueT result = (ValueT) 0;
    // p1 = (x_1, x_2, ..., x_dim)
    // p2 = (y_1, y_2, ..., y_dim)
    for (int i=0; i<dim; ++i){
        //(x_i - y_i)^2
        ValueT diff = (ValueT)0;
        if (! transpose){
            diff = points[p1 * dim + i] - sh_point[i];
        }else{
            diff = points[i * N + p1] - sh_point[i];
        }
        result += diff*diff;
    }
    return _sqrt(result);
}
template<typename SizeT, typename ValueT, typename PointT>
__device__ __host__
ValueT euclidean_distance(const SizeT dim, const SizeT N, 
    ValueT* b_point, PointT p1, ValueT* points, PointT p2){

    // Get dimensional of labels
    ValueT result = (ValueT) 0;
    // p1 = (x_1, x_2, ..., x_dim)
    // p2 = (y_1, y_2, ..., y_dim)
    for (int i=0; i<dim; ++i){
        //(x_i - y_i)^2
        ValueT diff = (ValueT)0;
        diff = b_point[i * (blockDim.x+1) + p1] - points[i * N + p2];
        result += diff*diff;
    }
    return _sqrt(result);
}
template<typename SizeT, typename ValueT, typename PointT>
__device__
ValueT euclidean_distance(const SizeT dim, 
        ValueT* b_points, PointT p1, 
        ValueT* sh_points, PointT p2){

    // Get dimensional of labels
    ValueT result = (ValueT) 0;
    // p1 = (x_1, x_2, ..., x_dim)
    // p2 = (y_1, y_2, ..., y_dim)
    for (int i=0; i<dim; ++i){
        //(x_i - y_i)^2
        ValueT diff = b_points[i * blockDim.x + p1] - sh_points[i * blockDim.x + p2];
        result += diff*diff;
    }
    return _sqrt(result);
}

template<typename SizeT, typename ValueT>
__global__
void init(ValueT arraySH, ValueT arrayG, SizeT cols, SizeT row0, SizeT num_rows){
    for (int i = 0; i<num_rows; ++i){
        arraySH[threadIdx.x * (num_rows+1) + i] = arrayG[(row0 + i) * cols + threadIdx.x];
    }
}
 
template<typename SizeT, typename ValueT, typename PointT>
__device__
ValueT euclidean_distance(const SizeT dim, 
        ValueT* b_points, PointT p1, 
        ValueT* sh_point){

    // Get dimensional of labels
    ValueT result = (ValueT) 0;
    // p1 = (x_1, x_2, ..., x_dim)
    // p2 = (y_1, y_2, ..., y_dim)
    for (int i=0; i<dim; ++i){
        //(x_i - y_i)^2
        ValueT diff = b_points[i * (blockDim.x+1) + p1] - sh_point[i];
        result += diff*diff;
    }
    return _sqrt(result);
}

template<typename SizeT, typename ValueT>
__global__ 
void euclidean_distanceDim1024(const SizeT dim, const SizeT N, const SizeT k,
    ValueT* points, const SizeT p1, const SizeT p2, ValueT* distance) {

    __shared__ float values[2];

 //   printf("threads (%d, %d), block (%d, %d)\n",
 //           blockDim.x, blockDim.y, gridDim.x, gridDim.y);

    if (threadIdx.x < dim){
        float diff = (float)(points[(threadIdx.x * N) + p1] - points[(threadIdx.x * N) + p2]);
        values[threadIdx.x] = diff*diff; 
    }else{
        values[threadIdx.x] = (float)0;
    }
    __syncthreads();
/*
    if (threadIdx.x == 0){
        for (int i = 0; i<dim; ++i){
            printf("(%.lf - %.lf)^2 = values[%d] = %.f\n", points[i * N + p1], points[i * N + p2], i, values[i]);
        }
    }
*/

    for (int i = 1; i < dim; i*=2){
        float diff = (float)0;
        if (threadIdx.x + i < dim){
            diff = values[threadIdx.x + i];
        }
        __syncthreads();
        values[threadIdx.x] += diff;
        __syncthreads();
    }

    __syncthreads();

    if (threadIdx.x == 0){
        distance[p1 * (k+1) + k] = _sqrt(values[0]);
        //printf("dist (%d, %d) = %.f\n", p1, p2, distance[p1*(k+1) + k]);
    }

    return;
}
}  // namespace knn
}  // namespace app
}  // namespace gunrock

// Leave this at the end of the file
// Local Variables:
// mode:c++
// c-file-style: "NVIDIA"
// End:<|MERGE_RESOLUTION|>--- conflicted
+++ resolved
@@ -27,27 +27,16 @@
     return sqrt(a);
 }
 
-<<<<<<< HEAD
-template <typename ValueT>
-__device__ void acquire_semaphore(volatile ValueT* lock){
-    while (atomicCAS((ValueT*)lock, (ValueT)0, (ValueT)1) != (ValueT)0);
-}
-
-template <typename ValueT>
-__device__ void release_semaphore(volatile ValueT* lock){
-    *lock = (ValueT)0;
-    __threadfence_system();
-=======
 template <typename ValueT, typename SizeT>
-__device__ void bitonic_sort(ValueT* new_dist, SizeT* new_keys){
+__device__ void bitonic_sort(ValueT* new_dist, SizeT* new_keys, int length){
     // Bitonic sort on new_dist array:
-    for (int offset = 2; offset <= blockDim.x; offset *= 2){
+    for (int offset = 2; offset <= length; offset *= 2){
         #pragma unroll
         for (int p = offset/2; p > 0; p /= 2){
             int step = threadIdx.x ^ p;
             if (step > threadIdx.x){
                 if ((threadIdx.x & offset) == 0){
-                    assert(step < blockDim.x);
+                    //assert(step < blockDim.x);
                     if (new_dist[threadIdx.x] > new_dist[step]){
                         auto tmp = new_dist[step];
                         new_dist[step] = new_dist[threadIdx.x];
@@ -57,7 +46,7 @@
                         new_keys[threadIdx.x] = tmp2;
                     }
                 }else{
-                    assert(step < blockDim.x);
+                    //assert(step < blockDim.x);
                     if (new_dist[threadIdx.x] < new_dist[step]){
                         auto tmp = new_dist[step];
                         new_dist[step] = new_dist[threadIdx.x];
@@ -68,7 +57,6 @@
                     }
                 }
             }
-            __threadfence();
             __syncthreads();
         }
     }
@@ -76,14 +64,12 @@
 
 __device__ void acquire_semaphore(int* lock, int i){
     while (atomicCAS(&lock[i], 0, 1) != 0);
+    __threadfence();
 }
 
 __device__ void release_semaphore(int* lock, int i){
-    if (atomicExch(&lock[i], 0) != 1){
-        printf("threadIdx.x = %d\n", threadIdx.x);
-        asm("trap;");
-    }
->>>>>>> a4e2879d
+    __threadfence();
+    lock[i] = 0;
 }
 /**
  * @brief Compute euclidean distance
