// ----------------------------------------------------------------
// Gunrock -- Fast and Efficient GPU Graph Library
// ----------------------------------------------------------------
// This source code is distributed under the terms of LICENSE.TXT
// in the root directory of this source distribution.
// ----------------------------------------------------------------

/**
 * @file
 * knn_problem.cuh
 *
 * @brief GPU Storage management Structure for knn Problem Data
 */

#pragma once

#include <gunrock/app/problem_base.cuh>

//#define KNN_DEBUG 1

#ifdef KNN_DEBUG
#define debug(a...) printf(a)
#else
#define debug(a...)
#endif


namespace gunrock {
namespace app {
namespace knn {

/**
 * @brief Speciflying parameters for knn Problem
 * @param  parameters  The util::Parameter<...> structure holding all parameter
 * info \return cudaError_t error message(s), if any
 */
cudaError_t UseParameters_problem(util::Parameters &parameters) {
  cudaError_t retval = cudaSuccess;
  GUARD_CU(gunrock::app::UseParameters_problem(parameters));

  return retval;
}

/**
 * @brief KNN Problem structure.
 * @tparam _GraphT  Type of the graph
 * @tparam _FLAG    Problem flags
 */
template <typename _GraphT, ProblemFlag _FLAG = Problem_None>
struct Problem : ProblemBase<_GraphT, _FLAG> {
  typedef _GraphT GraphT;
  static const ProblemFlag FLAG = _FLAG;
  typedef typename GraphT::VertexT VertexT;
  typedef typename GraphT::ValueT ValueT;
  typedef typename GraphT::SizeT SizeT;
  typedef typename GraphT::CsrT CsrT;
  typedef typename GraphT::GpT GpT;

  typedef ProblemBase<GraphT, FLAG> BaseProblem;
  typedef DataSliceBase<GraphT, FLAG> BaseDataSlice;

  // ----------------------------------------------------------------
  // Dataslice structure

  /**
   * @brief Data structure containing problem specific data on indivual GPU.
   */
  struct DataSlice : BaseDataSlice {
    // struct Point()
    util::Array1D<SizeT, SizeT> keys;
    util::Array1D<SizeT, VertexT> distances;
    util::Array1D<SizeT, SizeT> core_point_mark_0;
    util::Array1D<SizeT, SizeT> core_point_mark;
    util::Array1D<SizeT, SizeT> core_points;
    util::Array1D<SizeT, SizeT> cluster_id;
    util::Array1D<SizeT, SizeT> snn_density;
    util::Array1D<SizeT, SizeT, util::PINNED> core_points_counter;

    // Nearest Neighbors
    util::Array1D<SizeT, SizeT> knns;

    // Number of neighbors
    SizeT k;
    SizeT eps;
    SizeT min_pts;

    // Reference Point
    VertexT point_x;
    VertexT point_y;

    // CUB Related storage
    util::Array1D<uint64_t, char> cub_temp_storage;

    // Sorted
    util::Array1D<SizeT, SizeT> keys_out;
    util::Array1D<SizeT, VertexT> distances_out;

    // Perform SNN if enabled
    bool snn;

    /*
     * @brief Default constructor
     */
    DataSlice() : BaseDataSlice() {
      keys.SetName("keys");
      distances.SetName("distances");
      core_point_mark.SetName("core_point_mark");
      core_point_mark_0.SetName("core_point_mark_0");
      core_points.SetName("core_points");
      cluster_id.SetName("cluster_id");
      snn_density.SetName("snn_density");

      knns.SetName("knns");
      core_points_counter.SetName("core_points_counter");

      cub_temp_storage.SetName("cub_temp_storage");
      keys_out.SetName("keys_out");
      distances_out.SetName("distances_out");
    }

    /*
     * @brief Default destructor
     */
    virtual ~DataSlice() { Release(); }

    /*
     * @brief Releasing allocated memory space
     * @param[in] target      The location to release memory from
     * \return    cudaError_t Error message(s), if any
     */
    cudaError_t Release(util::Location target = util::LOCATION_ALL) {
      cudaError_t retval = cudaSuccess;
      if (target & util::DEVICE) GUARD_CU(util::SetDevice(this->gpu_idx));

      GUARD_CU(keys.Release(target));
      GUARD_CU(distances.Release(target));
      GUARD_CU(core_point_mark_0.Release(target));
      GUARD_CU(core_point_mark.Release(target));
      GUARD_CU(core_points_counter.Release(target | util::HOST));
      GUARD_CU(cluster_id.Release(target));
      GUARD_CU(snn_density.Release(target));

      GUARD_CU(knns.Release(target));

      GUARD_CU(cub_temp_storage.Release(target));
      GUARD_CU(keys_out.Release(target));
      GUARD_CU(distances_out.Release(target));

      GUARD_CU(BaseDataSlice ::Release(target));
      return retval;
    }

    /**
     * @brief initializing sssp-specific data on each gpu
     * @param     sub_graph   Sub graph on the GPU.
     * @param[in] gpu_idx     GPU device index
     * @param[in] target      Targeting device location
     * @param[in] flag        Problem flag containling options
     * \return    cudaError_t Error message(s), if any
     */
    cudaError_t Init(GraphT &sub_graph, int num_gpus, int gpu_idx, SizeT k,
                     bool snn_, util::Location target, ProblemFlag flag) {
      cudaError_t retval = cudaSuccess;

      GUARD_CU(BaseDataSlice::Init(sub_graph, num_gpus, gpu_idx, target, flag));

      SizeT nodes = sub_graph.nodes;
      SizeT edges = sub_graph.edges;

      // Perform SNN
      snn = snn_;

      // Point ()
      GUARD_CU(keys.Allocate(edges, target));
      GUARD_CU(distances.Allocate(edges, target));
      GUARD_CU(core_point_mark_0.Allocate(nodes, target));
      GUARD_CU(core_point_mark.Allocate(nodes, target));
      GUARD_CU(cluster_id.Allocate(nodes, target));
      GUARD_CU(snn_density.Allocate(nodes, target));

      // k-nearest neighbors
      GUARD_CU(knns.Allocate(k * nodes, target));

      GUARD_CU(cub_temp_storage.Allocate(1, target));
      GUARD_CU(core_points_counter.Allocate(1, target | util::HOST));

      GUARD_CU(keys_out.Allocate(edges, target));
      GUARD_CU(distances_out.Allocate(edges, target));

      if (target & util::DEVICE) {
        GUARD_CU(sub_graph.CsrT::Move(util::HOST, target, this->stream));
      }
      return retval;
    }

    /**
     * @brief Reset problem function. Must be called prior to each run.
     * @param[in] target      Targeting device location
     * \return    cudaError_t Error message(s), if any
     */
    cudaError_t Reset(VertexT point_x_, VertexT point_y_, SizeT k_, SizeT eps_,
                      SizeT min_pts_, util::Location target = util::DEVICE) {
      cudaError_t retval = cudaSuccess;
      SizeT nodes = this->sub_graph->nodes;
      SizeT edges = this->sub_graph->edges;
      auto &cluster_id = this->cluster_id;
      auto &graph = this->sub_graph[0];
      typedef typename GraphT::CsrT CsrT;

      // Number of knns
      this->k = k_;
      this->eps = eps_;
      this->min_pts = min_pts_;

      // Reference point
      this->point_x = point_x_;
      this->point_y = point_y_;

      // Ensure data are allocated
      GUARD_CU(snn_density.EnsureSize_(nodes, target));
      GUARD_CU(snn_density.ForAll(
          [nodes] __host__ __device__(SizeT * s, const SizeT &p) { s[p] = 0; },
          nodes, util::DEVICE, this->stream));
      GUARD_CU(keys.EnsureSize_(edges, target));
      GUARD_CU(distances.EnsureSize_(edges, target));

      GUARD_CU(cluster_id.EnsureSize_(nodes, target));
      GUARD_CU(cluster_id.ForAll(
          [nodes] __host__ __device__(SizeT * c, const SizeT &p) { c[p] = p; },
          nodes, util::DEVICE, this->stream));

      GUARD_CU(core_point_mark_0.EnsureSize_(nodes, target));
      GUARD_CU(core_point_mark_0.ForAll(
          [] __host__ __device__(SizeT * c, const SizeT &p) { c[p] = 0; },
          nodes, util::DEVICE, this->stream));

      GUARD_CU(core_point_mark.EnsureSize_(nodes, target));
      GUARD_CU(core_point_mark.ForAll(
          [] __host__ __device__(SizeT * c, const SizeT &p) { c[p] = 0; },
          nodes, util::DEVICE, this->stream));

      GUARD_CU(core_points.EnsureSize_(nodes, target));
      GUARD_CU(core_points.ForAll(
          [] __host__ __device__(SizeT * c, const SizeT &p) {
            c[p] = util::PreDefinedValues<SizeT>::InvalidValue;
          },
          nodes, util::DEVICE, this->stream));

      GUARD_CU(core_points_counter.EnsureSize_(1, target | util::HOST));
      GUARD_CU(core_points_counter.ForAll(
          [] __host__ __device__(SizeT * c, const SizeT &p) { c[p] = 0; }, 1,
          util::DEVICE, this->stream));

      // K-Nearest Neighbors
      GUARD_CU(knns.EnsureSize_(k, target));

      return retval;
    }
  };  // DataSlice

  // Set of data slices (one for each GPU)
  util::Array1D<SizeT, DataSlice> *data_slices;
  SizeT k;
  bool snn;

  // ----------------------------------------------------------------
  // Problem Methods

  /**
   * @brief knn default constructor
   */
  Problem(util::Parameters &_parameters, ProblemFlag _flag = Problem_None)
      : BaseProblem(_parameters, _flag), data_slices(NULL) {
    k = _parameters.Get<int>("k");
    snn = _parameters.Get<bool>("snn");
  }

  /**
   * @brief knn default destructor
   */
  virtual ~Problem() { Release(); }

  /*
   * @brief Releasing allocated memory space
   * @param[in] target      The location to release memory from
   * \return    cudaError_t Error message(s), if any
   */
  cudaError_t Release(util::Location target = util::LOCATION_ALL) {
    cudaError_t retval = cudaSuccess;
    if (data_slices == NULL) return retval;
    for (int i = 0; i < this->num_gpus; i++)
      GUARD_CU(data_slices[i].Release(target));

    if ((target & util::HOST) != 0 &&
        data_slices[0].GetPointer(util::DEVICE) == NULL) {
      delete[] data_slices;
      data_slices = NULL;
    }
    GUARD_CU(BaseProblem::Release(target));
    return retval;
  }

  /**
   * @brief Copy result distancess computed on GPUs back to host-side arrays.
...
   * \return     cudaError_t Error message(s), if any
   */
<<<<<<< HEAD
  cudaError_t Extract(SizeT n, SizeT *h_cluster, SizeT *h_core_point_counter,
                      SizeT *h_cluster_counter, util::Location target = util::DEVICE) {
=======
  cudaError_t Extract(SizeT nodes, SizeT k, SizeT *h_knns, SizeT *h_cluster,
                      bool snn = true, util::Location target = util::DEVICE) {
>>>>>>> 7f14140b
    cudaError_t retval = cudaSuccess;
    auto &data_slice = data_slices[0][0];
    SizeT nodes = data_slice.sub_graph[0].nodes;

    if (this->num_gpus == 1) {
      bool* cluster_mark = (bool*)malloc(sizeof(bool)*nodes);
      for (int i=0; i<nodes; ++i) cluster_mark[i] = false;

      // Set device
      if (target == util::DEVICE) {
        // Extract SNN clusters
        GUARD_CU(util::SetDevice(this->gpu_idx[0]));
<<<<<<< HEAD
        GUARD_CU(data_slice.cluster_id.Move(util::DEVICE, util::HOST));
        for (int i = 0; i < n; ++i) {
          h_cluster[i] = data_slice.cluster_id[i];
          cluster_mark[h_cluster[i]] = true;
        }
        h_cluster_counter[0] = 0;
        for (int i = 0; i < n; ++i) {
            if (cluster_mark[i])
                ++h_cluster_counter[0];
=======

        if (snn) {
          GUARD_CU(data_slice.cluster_id.Move(util::DEVICE, util::HOST));
          for (int i = 0; i < nodes; ++i) {
            h_cluster[i] = data_slice.cluster_id[i];
          }
        }

        // Extract KNNs
        GUARD_CU(data_slice.knns.Move(util::DEVICE, util::HOST));
        for (int i = 0; i < nodes * k; ++i) {
          h_knns[i] = data_slice.knns[i];
>>>>>>> 7f14140b
        }
        h_core_point_counter[0] = data_slice.core_points_counter[0];
        printf("core points %d, clusters %d\n", 
                h_core_point_counter[0], h_cluster_counter[0]);
      }
<<<<<<< HEAD
      delete[] cluster_mark;
=======

>>>>>>> 7f14140b
    } else if (target == util::HOST) {
      auto &data_slice = data_slices[0][0];
      GUARD_CU(data_slice.cluster_id.ForEach(
          h_cluster,
          [] __host__ __device__(const SizeT &device_val, SizeT &host_val) {
            host_val = device_val;
          },
          nodes, util::HOST));

      GUARD_CU(data_slice.knns.ForEach(
          h_knns,
          [] __host__ __device__(const SizeT &device_val, SizeT &host_val) {
            host_val = device_val;
          },
          nodes * k, util::HOST));
    }

    return retval;
  }

  /**
   * @brief initialization function.
   * @param     graph       The graph that SSSP processes on
   * @param[in] Location    Memory location to work on
   * \return    cudaError_t Error message(s), if any
   */
  cudaError_t Init(GraphT &graph, SizeT k,
                   util::Location target = util::DEVICE) {
    cudaError_t retval = cudaSuccess;
    GUARD_CU(BaseProblem::Init(graph, target));
    data_slices = new util::Array1D<SizeT, DataSlice>[this->num_gpus];

    for (int gpu = 0; gpu < this->num_gpus; gpu++) {
      data_slices[gpu].SetName("data_slices[" + std::to_string(gpu) + "]");
      if (target & util::DEVICE) GUARD_CU(util::SetDevice(this->gpu_idx[gpu]));

      GUARD_CU(data_slices[gpu].Allocate(1, target | util::HOST));

      auto &data_slice = data_slices[gpu][0];
      GUARD_CU(data_slice.Init(this->sub_graphs[gpu], this->num_gpus,
                               this->gpu_idx[gpu], k, this->snn, target,
                               this->flag));
    }

    return retval;
  }

  /**
   * @brief Reset problem function. Must be called prior to each run.
   * @param[in] src      Source vertex to start.
   * @param[in] location Memory location to work on
   * \return cudaError_t Error message(s), if any
   */
  cudaError_t Reset(VertexT point_x, VertexT point_y, SizeT k, SizeT eps,
                    SizeT min_pts, util::Location target = util::DEVICE) {
    cudaError_t retval = cudaSuccess;

    // Reset data slices
    for (int gpu = 0; gpu < this->num_gpus; ++gpu) {
      if (target & util::DEVICE) GUARD_CU(util::SetDevice(this->gpu_idx[gpu]));
      GUARD_CU(
          data_slices[gpu]->Reset(point_x, point_y, k, eps, min_pts, target));
      GUARD_CU(data_slices[gpu].Move(util::HOST, target));
    }

    GUARD_CU2(cudaDeviceSynchronize(), "cudaDeviceSynchronize failed");
    return retval;
  }
};

}  // namespace knn
}  // namespace app
}  // namespace gunrock

// Leave this at the end of the file
// Local Variables:
// mode:c++
// c-file-style: "NVIDIA"
// End:<|MERGE_RESOLUTION|>--- conflicted
+++ resolved
@@ -305,13 +305,8 @@
 ...
    * \return     cudaError_t Error message(s), if any
    */
-<<<<<<< HEAD
-  cudaError_t Extract(SizeT n, SizeT *h_cluster, SizeT *h_core_point_counter,
-                      SizeT *h_cluster_counter, util::Location target = util::DEVICE) {
-=======
-  cudaError_t Extract(SizeT nodes, SizeT k, SizeT *h_knns, SizeT *h_cluster,
-                      bool snn = true, util::Location target = util::DEVICE) {
->>>>>>> 7f14140b
+  cudaError_t Extract(SizeT nodes, SizeT k, SizeT *h_knns, SizeT *h_cluster, SizeT *h_core_point_counter,
+                      SizeT *h_cluster_counter, bool snn = true, util::Location target = util::DEVICE) {
     cudaError_t retval = cudaSuccess;
     auto &data_slice = data_slices[0][0];
     SizeT nodes = data_slice.sub_graph[0].nodes;
@@ -324,41 +319,32 @@
       if (target == util::DEVICE) {
         // Extract SNN clusters
         GUARD_CU(util::SetDevice(this->gpu_idx[0]));
-<<<<<<< HEAD
-        GUARD_CU(data_slice.cluster_id.Move(util::DEVICE, util::HOST));
-        for (int i = 0; i < n; ++i) {
-          h_cluster[i] = data_slice.cluster_id[i];
-          cluster_mark[h_cluster[i]] = true;
-        }
-        h_cluster_counter[0] = 0;
-        for (int i = 0; i < n; ++i) {
-            if (cluster_mark[i])
-                ++h_cluster_counter[0];
-=======
-
         if (snn) {
           GUARD_CU(data_slice.cluster_id.Move(util::DEVICE, util::HOST));
-          for (int i = 0; i < nodes; ++i) {
+          for (int i = 0; i < n; ++i) {
             h_cluster[i] = data_slice.cluster_id[i];
+            cluster_mark[h_cluster[i]] = true;
           }
+          h_cluster_counter[0] = 0;
+          for (int i = 0; i < n; ++i) {
+              if (cluster_mark[i])
+                  ++h_cluster_counter[0];
+          
+          h_core_point_counter[0] = data_slice.core_points_counter[0];
+          printf("core points %d, clusters %d\n", 
+                  h_core_point_counter[0], h_cluster_counter[0]);
+                
+          delete[] cluster_mark;
         }
 
         // Extract KNNs
         GUARD_CU(data_slice.knns.Move(util::DEVICE, util::HOST));
         for (int i = 0; i < nodes * k; ++i) {
           h_knns[i] = data_slice.knns[i];
->>>>>>> 7f14140b
-        }
-        h_core_point_counter[0] = data_slice.core_points_counter[0];
-        printf("core points %d, clusters %d\n", 
-                h_core_point_counter[0], h_cluster_counter[0]);
+
       }
-<<<<<<< HEAD
-      delete[] cluster_mark;
-=======
-
->>>>>>> 7f14140b
-    } else if (target == util::HOST) {
+
+      } else if (target == util::HOST) {
       auto &data_slice = data_slices[0][0];
       GUARD_CU(data_slice.cluster_id.ForEach(
           h_cluster,
