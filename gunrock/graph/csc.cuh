--- conflicted
+++ resolved
@@ -286,13 +286,9 @@
                 SizeT *column_offsets,
                 const typename CooT::EdgePairT *edge_pairs,
                 const VertexT &column){
-<<<<<<< HEAD
-                    if (column >= nodes)
-=======
                     if (column <= edge_pairs[0].y)
                         column_offsets[column] = 0;
                     else if (column < nodes)
->>>>>>> 596cd80b
                     {
                         column_offsets[column] = edges;
                         return;
