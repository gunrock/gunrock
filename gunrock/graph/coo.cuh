--- conflicted
+++ resolved
@@ -439,10 +439,6 @@
             
             if (thread_num == 0)
                 edge_start = 0;
-<<<<<<< HEAD
-
-=======
->>>>>>> a6a389ef
             if (thread_num == num_threads - 1)
                 edge_end = this -> edges;
 
