--- conflicted
+++ resolved
@@ -85,10 +85,7 @@
   return retval;
 }
 
-<<<<<<< HEAD
-=======
 
->>>>>>> 199df93d
 template <typename InputT, typename OutputT, 
           typename ReduceT, typename SizeT>
 cudaError_t Scan(util::Array1D<SizeT, InputT> &d_in, SizeT num_items,
