--- conflicted
+++ resolved
@@ -335,12 +335,8 @@
     VertexId src,
     int max_grid_size,
     float queue_sizing,
-<<<<<<< HEAD
-    int num_gpus)
-=======
     int num_gpus,
     CudaContext& context)
->>>>>>> 599b08b8
 {
         typedef SSSPProblem<
             VertexId,
@@ -394,11 +390,7 @@
         // Perform SSSP
         GpuTimer gpu_timer;
 
-<<<<<<< HEAD
-        util::GRError(csr_problem->Reset(src, sssp_enactor.GetFrontierType(), queue_sizing), "SSSP Problem Data Reset Failed", __FILE__, __LINE__);
-=======
         util::GRError(csr_problem->Reset(src, sssp_enactor.GetFrontierType(), queue_sizing), "SSSP Problem Data Reset Failed", __FILE__, __LINE__); 
->>>>>>> 599b08b8
         gpu_timer.Start();
         util::GRError(sssp_enactor.template Enact<Problem>(context, csr_problem, src, queue_sizing, max_grid_size), "SSSP Problem Enact Failed", __FILE__, __LINE__);
         gpu_timer.Stop();
@@ -506,24 +498,16 @@
                     src,
                     max_grid_size,
                     max_queue_sizing,
-<<<<<<< HEAD
-                    num_gpus);
-=======
                     num_gpus,
                     context);
->>>>>>> 599b08b8
         } else {
             RunTests<VertexId, Value, SizeT, true, true>(
                     graph,
                     src,
                     max_grid_size,
                     max_queue_sizing,
-<<<<<<< HEAD
-                    num_gpus);
-=======
                     num_gpus,
                     context);
->>>>>>> 599b08b8
         }
     } else {
         if (instrumented) {
@@ -532,24 +516,16 @@
                     src,
                     max_grid_size,
                     max_queue_sizing,
-<<<<<<< HEAD
-                    num_gpus);
-=======
                     num_gpus,
                     context);
->>>>>>> 599b08b8
         } else {
             RunTests<VertexId, Value, SizeT, true, false>(
                     graph,
                     src,
                     max_grid_size,
                     max_queue_sizing,
-<<<<<<< HEAD
-                    num_gpus);
-=======
                     num_gpus,
                     context);
->>>>>>> 599b08b8
         }
     }
 
@@ -616,18 +592,12 @@
 
 		csr.PrintHistogram();
 		csr.DisplayGraph(true); //print graph with edge_value
-<<<<<<< HEAD
-		
-        // Run tests
-		RunTests(csr, args);
-=======
         
         csr.GetAverageEdgeValue();
         csr.GetAverageDegree();
 		
         // Run tests
 		RunTests(csr, args, *context);
->>>>>>> 599b08b8
 
 	} else {
 
