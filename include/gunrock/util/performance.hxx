--- conflicted
+++ resolved
@@ -79,14 +79,9 @@
   jsn->push_back(nlohmann::json::object_t::value_type("gpuinfo", gpuinfo));
 }
 
-<<<<<<< HEAD
-void get_performance_stats(std::vector<int>& edges_visited,
+void get_performance_stats(std::size_t seed,
+                           std::vector<int>& edges_visited,
                            std::vector<int>& nodes_visited,
-=======
-void get_performance_stats(std::size_t seed, 
-                           int edges_visited,
-                           int nodes_visited,
->>>>>>> 42bce707
                            edge_t edges,
                            vertex_t vertices,
                            std::vector<int>& search_depths,
@@ -210,12 +205,8 @@
   // Write values to JSON object
   jsn.push_back(nlohmann::json::object_t::value_type("engine", "Essentials"));
   jsn.push_back(nlohmann::json::object_t::value_type("primitive", primitive));
-<<<<<<< HEAD
-  jsn.push_back(nlohmann::json::object_t::value_type("graph_type", graph_type));
-=======
   jsn.push_back(nlohmann::json::object_t::value_type("graph-type", graph_type));
   jsn.push_back(nlohmann::json::object_t::value_type("seed", seed));
->>>>>>> 42bce707
   jsn.push_back(
       nlohmann::json::object_t::value_type("edges_visited", edges_visited));
   jsn.push_back(nlohmann::json::object_t::value_type("filtered_edges_visited",
