#pragma once

#include <gunrock/cuda/context.hxx>
#include <gunrock/framework/operators/configs.hxx>
#include <gunrock/util/type_limits.hxx>
#include <gunrock/util/type_traits.hxx>

#include <gunrock/framework/operators/filter/compact.hxx>
#include <gunrock/framework/operators/filter/predicated.hxx>
#include <gunrock/framework/operators/filter/bypass.hxx>
#include <gunrock/framework/operators/filter/remove.hxx>

#include <gunrock/framework/operators/filter/uniquify.hxx>

namespace gunrock {
namespace operators {
namespace filter {

template <filter_algorithm_t type,
          typename graph_t,
          typename operator_t,
          typename frontier_t>
void execute(graph_t& G,
             operator_t op,
             frontier_t* input,
             frontier_t* output,
<<<<<<< HEAD
             cuda::multi_context_t& context) {
  
  if(context.size() == 1) {
    auto context0 = context.get_context(0);
    
    if (type == filter_algorithm_t::compact) {
      compact::execute(G, op, input, output, *context0);
    } else if (type == filter_algorithm_t::predicated) {
      predicated::execute(G, op, input, output, *context0);
    } else if (type == filter_algorithm_t::bypass) {
      bypass::execute(G, op, input, output, *context0);
    } else {
      error::throw_if_exception(cudaErrorUnknown, "Filter type not supported.");
    }
  } else {
    error::throw_if_exception(cudaErrorUnknown, "`context.size() != 1` not supported");
  }
=======
             cuda::standard_context_t* context) {
  // std::cout << "Input filter frontier:: ";
  // input->print();

  if (type == filter_algorithm_t::compact)
    compact::execute(G, op, input, output, *context);
  else if (type == filter_algorithm_t::predicated)
    predicated::execute(G, op, input, output, *context);
  else if (type == filter_algorithm_t::bypass)
    bypass::execute(G, op, input, output, *context);
  else if (type == filter_algorithm_t::remove)
    remove::execute(G, op, input, output, *context);
  else
    error::throw_if_exception(cudaErrorUnknown, "Filter type not supported.");

  // std::cout << "Output filter frontier:: ";
  // output->print();

  // XXX: should we let user control when to uniquify?
  uniquify::execute<type>(output, (float)100, *context);

  // std::cout << "Output unique frontier:: ";
  // output->print();
>>>>>>> 92e36416
}

template <filter_algorithm_t type,
          typename graph_t,
          typename enactor_type,
          typename operator_t>
void execute(graph_t& G,
             enactor_type* E,
             operator_t op,
             cuda::multi_context_t& context) {
  execute<type>(G,                         // graph
                op,                        // operator_t
                E->get_input_frontier(),   // input frontier
                E->get_output_frontier(),  // output frontier
                context                    // context
  );

  E->swap_frontier_buffers();
}

}  // namespace filter
}  // namespace operators
}  // namespace gunrock<|MERGE_RESOLUTION|>--- conflicted
+++ resolved
@@ -24,7 +24,6 @@
              operator_t op,
              frontier_t* input,
              frontier_t* output,
-<<<<<<< HEAD
              cuda::multi_context_t& context) {
   
   if(context.size() == 1) {
@@ -42,22 +41,7 @@
   } else {
     error::throw_if_exception(cudaErrorUnknown, "`context.size() != 1` not supported");
   }
-=======
-             cuda::standard_context_t* context) {
-  // std::cout << "Input filter frontier:: ";
-  // input->print();
-
-  if (type == filter_algorithm_t::compact)
-    compact::execute(G, op, input, output, *context);
-  else if (type == filter_algorithm_t::predicated)
-    predicated::execute(G, op, input, output, *context);
-  else if (type == filter_algorithm_t::bypass)
-    bypass::execute(G, op, input, output, *context);
-  else if (type == filter_algorithm_t::remove)
-    remove::execute(G, op, input, output, *context);
-  else
-    error::throw_if_exception(cudaErrorUnknown, "Filter type not supported.");
-
+  
   // std::cout << "Output filter frontier:: ";
   // output->print();
 
@@ -66,7 +50,6 @@
 
   // std::cout << "Output unique frontier:: ";
   // output->print();
->>>>>>> 92e36416
 }
 
 template <filter_algorithm_t type,
