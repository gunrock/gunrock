--- conflicted
+++ resolved
@@ -104,7 +104,6 @@
   if (context.size() == 1) {
     auto context0 = context.get_context(0);
 
-<<<<<<< HEAD
     if (lb == load_balance_t::merge_path) {
       merge_path::execute<direction, input_type, output_type>(
           G, op, input, output, segments, *context0);
@@ -112,18 +111,6 @@
       merge_path_v2::execute<direction, input_type, output_type>(
           G, op, *input, *output, segments, *context0);
     } else if (lb == load_balance_t::thread_mapped) {
-=======
-  //  if (lb == load_balance_t::merge_path) {
-   //   merge_path::execute<direction, input_type, output_type>(
-     //     G, op, input, output, segments, *context0);
-//#if 0
-  //    } else if (lb == load_balance_t::merge_path_v2) {
-    //    merge_path_v2::execute<direction, input_type, output_type>(
-      //      G, op, *input, *output, segments, *context0);
-//#endif
-//    } 
-   if (lb == load_balance_t::thread_mapped) {
->>>>>>> 75d037cb
       thread_mapped::execute<direction, input_type, output_type>(
           G, op, *input, *output, segments, *context0);
     } else if (lb == load_balance_t::block_mapped) {
