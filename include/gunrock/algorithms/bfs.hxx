--- conflicted
+++ resolved
@@ -140,15 +140,6 @@
     };
 
     auto search_with_metrics =
-<<<<<<< HEAD
-        [distances, single_source, iteration, edges_visited] __host__
-        __device__(vertex_t const& source,    // ... source
-                   vertex_t const& neighbor,  // neighbor
-                   edge_t const& edge,        // edge
-                   weight_t const& weight     // weight (tuple).
-                   ) -> bool {
-      math::atomic::add(&edges_visited[0], 1);
-=======
         [=] __host__ __device__(
           vertex_t const& source,    // ... source
           vertex_t const& neighbor,  // neighbor
@@ -175,7 +166,6 @@
       //               std::numeric_limits<vertex_t>::max());
 
       // Simpler logic for the above.
->>>>>>> 42bce707
       auto old_distance =
           math::atomic::min(&distances[neighbor], iteration + 1);
       return (iteration + 1 < old_distance);
