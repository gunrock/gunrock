--- conflicted
+++ resolved
@@ -29,10 +29,8 @@
   #add_subdirectory(topk)
   add_subdirectory(vn)
   add_subdirectory(lp)
-<<<<<<< HEAD
   add_subdirectory(lcc)
-=======
->>>>>>> 892f6ad0
+
   #add_subdirectory(wtf)
 
   # TUTORIAL SUBDIRECTORIES
