--- conflicted
+++ resolved
@@ -30,13 +30,9 @@
   add_subdirectory(tc)
   #add_subdirectory(topk)
   add_subdirectory(vn)
-<<<<<<< HEAD
   add_subdirectory(GuNNrock)
-=======
   add_subdirectory(lp)
   add_subdirectory(lcc)
-
->>>>>>> 9aad94e8
   #add_subdirectory(wtf)
 
   # TUTORIAL SUBDIRECTORIES
